--- conflicted
+++ resolved
@@ -42,22 +42,14 @@
     "@types/jest": "^29.2.5",
     "@types/node": "^16.18.11",
     "cross-env": "^7.0.3",
-<<<<<<< HEAD
-    "cypress": "^10.11.0",
-=======
     "cypress": "^10.0.3",
     "cypress-real-events": "^1.7.6",
->>>>>>> 409a9ea3
     "jest": "^29.3.1",
     "jest-environment-jsdom": "^29.3.1",
     "jest-mock": "^29.3.1",
     "nock": "^13.2.9",
     "node-fetch": "^2.6.7",
-<<<<<<< HEAD
-    "prettier": "^2.8.2",
-=======
     "prettier": "^2.8.3",
->>>>>>> 409a9ea3
     "rimraf": "^3.0.2",
     "run-script-os": "^1.1.6",
     "start-server-and-test": "^1.15.2",
