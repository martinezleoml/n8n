--- conflicted
+++ resolved
@@ -575,12 +575,8 @@
 	contextNode?: INode;
 	// extract value from regex, works only when parameter type is resourceLocator
 	extractValue?: boolean;
-<<<<<<< HEAD
-	rawValue?: boolean; // If the value is an expression it returns it as an unresolved string
-=======
 	// get raw value of parameter with unresolved expressions
 	rawExpressions?: boolean;
->>>>>>> e01b9e5a
 }
 
 namespace ExecuteFunctions {
