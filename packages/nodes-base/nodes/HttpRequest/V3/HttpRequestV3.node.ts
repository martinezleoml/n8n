import type { Readable } from 'stream';

import type {
	IBinaryKeyData,
	IDataObject,
	IExecuteFunctions,
	INodeExecutionData,
	INodeType,
	INodeTypeBaseDescription,
	INodeTypeDescription,
<<<<<<< HEAD
	PaginationOptions,
=======
	IRequestOptionsSimplified,
>>>>>>> 4240e762
	JsonObject,
} from 'n8n-workflow';

import {
	BINARY_ENCODING,
	jsonParse,
	NodeApiError,
	NodeOperationError,
	sleep,
	removeCircularRefs,
} from 'n8n-workflow';

import { keysToLowercase } from '@utils/utilities';

import type { OptionsWithUri } from 'request-promise-native';

import type { BodyParameter, IAuthDataSanitizeKeys } from '../GenericFunctions';

import {
	binaryContentTypes,
	getOAuth2AdditionalParameters,
	prepareRequestBody,
	replaceNullValues,
	sanitizeUiMessage,
} from '../GenericFunctions';

function toText<T>(data: T) {
	if (typeof data === 'object' && data !== null) {
		return JSON.stringify(data);
	}
	return data;
}
export class HttpRequestV3 implements INodeType {
	description: INodeTypeDescription;

	constructor(baseDescription: INodeTypeBaseDescription) {
		this.description = {
			...baseDescription,
			subtitle: '={{$parameter["method"] + ": " + $parameter["url"]}}',
			version: [3, 4, 4.1],
			defaults: {
				name: 'HTTP Request',
				color: '#2200DD',
			},
			inputs: ['main'],
			outputs: ['main'],
			credentials: [],
			properties: [
				{
					displayName: '',
					name: 'curlImport',
					type: 'curlImport',
					default: '',
				},
				{
					displayName: 'Method',
					name: 'method',
					type: 'options',
					options: [
						{
							name: 'DELETE',
							value: 'DELETE',
						},
						{
							name: 'GET',
							value: 'GET',
						},
						{
							name: 'HEAD',
							value: 'HEAD',
						},
						{
							name: 'OPTIONS',
							value: 'OPTIONS',
						},
						{
							name: 'PATCH',
							value: 'PATCH',
						},
						{
							name: 'POST',
							value: 'POST',
						},
						{
							name: 'PUT',
							value: 'PUT',
						},
					],
					default: 'GET',
					description: 'The request method to use',
				},
				{
					displayName: 'URL',
					name: 'url',
					type: 'string',
					default: '',
					placeholder: 'http://example.com/index.html',
					description: 'The URL to make the request to',
					required: true,
				},
				{
					displayName: 'Authentication',
					name: 'authentication',
					noDataExpression: true,
					type: 'options',
					options: [
						{
							name: 'None',
							value: 'none',
						},
						{
							name: 'Predefined Credential Type',
							value: 'predefinedCredentialType',
							description:
								"We've already implemented auth for many services so that you don't have to set it up manually",
						},
						{
							name: 'Generic Credential Type',
							value: 'genericCredentialType',
							description: 'Fully customizable. Choose between basic, header, OAuth2, etc.',
						},
					],
					default: 'none',
				},
				{
					displayName: 'Credential Type',
					name: 'nodeCredentialType',
					type: 'credentialsSelect',
					noDataExpression: true,
					required: true,
					default: '',
					credentialTypes: ['extends:oAuth2Api', 'extends:oAuth1Api', 'has:authenticate'],
					displayOptions: {
						show: {
							authentication: ['predefinedCredentialType'],
						},
					},
				},
				{
					displayName:
						'Make sure you have specified the scope(s) for the Service Account in the credential',
					name: 'googleApiWarning',
					type: 'notice',
					default: '',
					displayOptions: {
						show: {
							nodeCredentialType: ['googleApi'],
						},
					},
				},
				{
					displayName: 'Generic Auth Type',
					name: 'genericAuthType',
					type: 'credentialsSelect',
					required: true,
					default: '',
					credentialTypes: ['has:genericAuth'],
					displayOptions: {
						show: {
							authentication: ['genericCredentialType'],
						},
					},
				},
				{
					displayName: 'Send Query Parameters',
					name: 'sendQuery',
					type: 'boolean',
					default: false,
					noDataExpression: true,
					description: 'Whether the request has query params or not',
				},
				{
					displayName: 'Specify Query Parameters',
					name: 'specifyQuery',
					type: 'options',
					displayOptions: {
						show: {
							sendQuery: [true],
						},
					},
					options: [
						{
							name: 'Using Fields Below',
							value: 'keypair',
						},
						{
							name: 'Using JSON',
							value: 'json',
						},
					],
					default: 'keypair',
				},
				{
					displayName: 'Query Parameters',
					name: 'queryParameters',
					type: 'fixedCollection',
					displayOptions: {
						show: {
							sendQuery: [true],
							specifyQuery: ['keypair'],
						},
					},
					typeOptions: {
						multipleValues: true,
					},
					placeholder: 'Add Parameter',
					default: {
						parameters: [
							{
								name: '',
								value: '',
							},
						],
					},
					options: [
						{
							name: 'parameters',
							displayName: 'Parameter',
							values: [
								{
									displayName: 'Name',
									name: 'name',
									type: 'string',
									default: '',
								},
								{
									displayName: 'Value',
									name: 'value',
									type: 'string',
									default: '',
								},
							],
						},
					],
				},
				{
					displayName: 'JSON',
					name: 'jsonQuery',
					type: 'json',
					displayOptions: {
						show: {
							sendQuery: [true],
							specifyQuery: ['json'],
						},
					},
					default: '',
				},
				{
					displayName: 'Send Headers',
					name: 'sendHeaders',
					type: 'boolean',
					default: false,
					noDataExpression: true,
					description: 'Whether the request has headers or not',
				},
				{
					displayName: 'Specify Headers',
					name: 'specifyHeaders',
					type: 'options',
					displayOptions: {
						show: {
							sendHeaders: [true],
						},
					},
					options: [
						{
							name: 'Using Fields Below',
							value: 'keypair',
						},
						{
							name: 'Using JSON',
							value: 'json',
						},
					],
					default: 'keypair',
				},
				{
					displayName: 'Header Parameters',
					name: 'headerParameters',
					type: 'fixedCollection',
					displayOptions: {
						show: {
							sendHeaders: [true],
							specifyHeaders: ['keypair'],
						},
					},
					typeOptions: {
						multipleValues: true,
					},
					placeholder: 'Add Parameter',
					default: {
						parameters: [
							{
								name: '',
								value: '',
							},
						],
					},
					options: [
						{
							name: 'parameters',
							displayName: 'Parameter',
							values: [
								{
									displayName: 'Name',
									name: 'name',
									type: 'string',
									default: '',
								},
								{
									displayName: 'Value',
									name: 'value',
									type: 'string',
									default: '',
								},
							],
						},
					],
				},
				{
					displayName: 'JSON',
					name: 'jsonHeaders',
					type: 'json',
					displayOptions: {
						show: {
							sendHeaders: [true],
							specifyHeaders: ['json'],
						},
					},
					default: '',
				},
				{
					displayName: 'Send Body',
					name: 'sendBody',
					type: 'boolean',
					default: false,
					noDataExpression: true,
					description: 'Whether the request has a body or not',
				},
				{
					displayName: 'Body Content Type',
					name: 'contentType',
					type: 'options',
					displayOptions: {
						show: {
							sendBody: [true],
						},
					},
					options: [
						{
							name: 'Form Urlencoded',
							value: 'form-urlencoded',
						},
						{
							name: 'Form-Data',
							value: 'multipart-form-data',
						},
						{
							name: 'JSON',
							value: 'json',
						},
						{
							// eslint-disable-next-line n8n-nodes-base/node-param-display-name-miscased
							name: 'n8n Binary Data',
							value: 'binaryData',
						},
						{
							name: 'Raw',
							value: 'raw',
						},
					],
					default: 'json',
					description: 'Content-Type to use to send body parameters',
				},
				{
					displayName: 'Specify Body',
					name: 'specifyBody',
					type: 'options',
					displayOptions: {
						show: {
							sendBody: [true],
							contentType: ['json'],
						},
					},
					options: [
						{
							name: 'Using Fields Below',
							value: 'keypair',
						},
						{
							name: 'Using JSON',
							value: 'json',
						},
					],
					default: 'keypair',
					// eslint-disable-next-line n8n-nodes-base/node-param-description-miscased-json
					description:
						'The body can be specified using explicit fields (<code>keypair</code>) or using a JavaScript object (<code>json</code>)',
				},
				{
					displayName: 'Body Parameters',
					name: 'bodyParameters',
					type: 'fixedCollection',
					displayOptions: {
						show: {
							sendBody: [true],
							contentType: ['json'],
							specifyBody: ['keypair'],
						},
					},
					typeOptions: {
						multipleValues: true,
					},
					placeholder: 'Add Parameter',
					default: {
						parameters: [
							{
								name: '',
								value: '',
							},
						],
					},
					options: [
						{
							name: 'parameters',
							displayName: 'Parameter',
							values: [
								{
									displayName: 'Name',
									name: 'name',
									type: 'string',
									default: '',
									description:
										'ID of the field to set. Choose from the list, or specify an ID using an <a href="https://docs.n8n.io/code-examples/expressions/">expression</a>.',
								},
								{
									displayName: 'Value',
									name: 'value',
									type: 'string',
									default: '',
									description: 'Value of the field to set',
								},
							],
						},
					],
				},
				{
					displayName: 'JSON',
					name: 'jsonBody',
					type: 'json',
					displayOptions: {
						show: {
							sendBody: [true],
							contentType: ['json'],
							specifyBody: ['json'],
						},
					},
					default: '',
				},
				{
					displayName: 'Body Parameters',
					name: 'bodyParameters',
					type: 'fixedCollection',
					displayOptions: {
						show: {
							sendBody: [true],
							contentType: ['multipart-form-data'],
						},
					},
					typeOptions: {
						multipleValues: true,
					},
					placeholder: 'Add Parameter',
					default: {
						parameters: [
							{
								name: '',
								value: '',
							},
						],
					},
					options: [
						{
							name: 'parameters',
							displayName: 'Parameter',
							values: [
								{
									displayName: 'Parameter Type',
									name: 'parameterType',
									type: 'options',
									options: [
										{
											// eslint-disable-next-line n8n-nodes-base/node-param-display-name-miscased
											name: 'n8n Binary Data',
											value: 'formBinaryData',
										},
										{
											name: 'Form Data',
											value: 'formData',
										},
									],
									default: 'formData',
								},
								{
									displayName: 'Name',
									name: 'name',
									type: 'string',
									default: '',
									description:
										'ID of the field to set. Choose from the list, or specify an ID using an <a href="https://docs.n8n.io/code-examples/expressions/">expression</a>.',
								},
								{
									displayName: 'Value',
									name: 'value',
									type: 'string',
									displayOptions: {
										show: {
											parameterType: ['formData'],
										},
									},
									default: '',
									description: 'Value of the field to set',
								},
								{
									displayName: 'Input Data Field Name',
									name: 'inputDataFieldName',
									type: 'string',
									noDataExpression: true,
									displayOptions: {
										show: {
											parameterType: ['formBinaryData'],
										},
									},
									default: '',
									description:
										'The name of the incoming field containing the binary file data to be processed',
								},
							],
						},
					],
				},
				{
					displayName: 'Specify Body',
					name: 'specifyBody',
					type: 'options',
					displayOptions: {
						show: {
							sendBody: [true],
							contentType: ['form-urlencoded'],
						},
					},
					options: [
						{
							name: 'Using Fields Below',
							value: 'keypair',
						},
						{
							name: 'Using Single Field',
							value: 'string',
						},
					],
					default: 'keypair',
				},
				{
					displayName: 'Body Parameters',
					name: 'bodyParameters',
					type: 'fixedCollection',
					displayOptions: {
						show: {
							sendBody: [true],
							contentType: ['form-urlencoded'],
							specifyBody: ['keypair'],
						},
					},
					typeOptions: {
						multipleValues: true,
					},
					placeholder: 'Add Parameter',
					default: {
						parameters: [
							{
								name: '',
								value: '',
							},
						],
					},
					options: [
						{
							name: 'parameters',
							displayName: 'Parameter',
							values: [
								{
									displayName: 'Name',
									name: 'name',
									type: 'string',
									default: '',
									description:
										'ID of the field to set. Choose from the list, or specify an ID using an <a href="https://docs.n8n.io/code-examples/expressions/">expression</a>.',
								},
								{
									displayName: 'Value',
									name: 'value',
									type: 'string',
									default: '',
									description: 'Value of the field to set',
								},
							],
						},
					],
				},
				{
					displayName: 'Body',
					name: 'body',
					type: 'string',
					displayOptions: {
						show: {
							sendBody: [true],
							specifyBody: ['string'],
						},
					},
					default: '',
					placeholder: 'field1=value1&field2=value2',
				},
				{
					displayName: 'Input Data Field Name',
					name: 'inputDataFieldName',
					type: 'string',
					noDataExpression: true,
					displayOptions: {
						show: {
							sendBody: [true],
							contentType: ['binaryData'],
						},
					},
					default: '',
					description:
						'The name of the incoming field containing the binary file data to be processed',
				},
				{
					displayName: 'Content Type',
					name: 'rawContentType',
					type: 'string',
					displayOptions: {
						show: {
							sendBody: [true],
							contentType: ['raw'],
						},
					},
					default: '',
					placeholder: 'text/html',
				},
				{
					displayName: 'Body',
					name: 'body',
					type: 'string',
					displayOptions: {
						show: {
							sendBody: [true],
							contentType: ['raw'],
						},
					},
					default: '',
					placeholder: '',
				},
				{
					displayName: 'Options',
					name: 'options',
					type: 'collection',
					placeholder: 'Add Option',
					default: {},
					options: [
						{
							displayName: 'Batching',
							name: 'batching',
							placeholder: 'Add Batching',
							type: 'fixedCollection',
							typeOptions: {
								multipleValues: false,
							},
							default: {
								batch: {},
							},
							options: [
								{
									displayName: 'Batching',
									name: 'batch',
									values: [
										{
											displayName: 'Items per Batch',
											name: 'batchSize',
											type: 'number',
											typeOptions: {
												minValue: -1,
											},
											default: 50,
											description:
												'Input will be split in batches to throttle requests. -1 for disabled. 0 will be treated as 1.',
										},
										{
											// eslint-disable-next-line n8n-nodes-base/node-param-display-name-miscased
											displayName: 'Batch Interval (ms)',
											name: 'batchInterval',
											type: 'number',
											typeOptions: {
												minValue: 0,
											},
											default: 1000,
											description:
												'Time (in milliseconds) between each batch of requests. 0 for disabled.',
										},
									],
								},
							],
						},
						{
							displayName: 'Ignore SSL Issues',
							name: 'allowUnauthorizedCerts',
							type: 'boolean',
							noDataExpression: true,
							default: false,
							// eslint-disable-next-line n8n-nodes-base/node-param-description-wrong-for-ignore-ssl-issues
							description:
								'Whether to download the response even if SSL certificate validation is not possible',
						},
						{
							displayName: 'Array Format in Query Parameters',
							name: 'queryParameterArrays',
							type: 'options',
							displayOptions: {
								show: {
									'/sendQuery': [true],
								},
							},
							options: [
								{
									name: 'No Brackets',
									value: 'repeat',
									// eslint-disable-next-line n8n-nodes-base/node-param-description-lowercase-first-char
									description: 'e.g. foo=bar&foo=qux',
								},
								{
									name: 'Brackets Only',
									value: 'brackets',
									// eslint-disable-next-line n8n-nodes-base/node-param-description-lowercase-first-char
									description: 'e.g. foo[]=bar&foo[]=qux',
								},
								{
									name: 'Brackets with Indices',
									value: 'indices',
									// eslint-disable-next-line n8n-nodes-base/node-param-description-lowercase-first-char
									description: 'e.g. foo[0]=bar&foo[1]=qux',
								},
							],
							default: 'brackets',
						},
						{
							displayName: 'Redirects',
							name: 'redirect',
							placeholder: 'Add Redirect',
							type: 'fixedCollection',
							typeOptions: {
								multipleValues: false,
							},
							default: { redirect: {} },
							options: [
								{
									displayName: 'Redirect',
									name: 'redirect',
									values: [
										{
											displayName: 'Follow Redirects',
											name: 'followRedirects',
											type: 'boolean',
											default: false,
											noDataExpression: true,
											description: 'Whether to follow all redirects',
										},
										{
											displayName: 'Max Redirects',
											name: 'maxRedirects',
											type: 'number',
											displayOptions: {
												show: {
													followRedirects: [true],
												},
											},
											default: 21,
											description: 'Max number of redirects to follow',
										},
									],
								},
							],
							displayOptions: {
								show: {
									'@version': [1, 2, 3],
								},
							},
						},
						{
							displayName: 'Redirects',
							name: 'redirect',
							placeholder: 'Add Redirect',
							type: 'fixedCollection',
							typeOptions: {
								multipleValues: false,
							},
							default: {
								redirect: {},
							},
							options: [
								{
									displayName: 'Redirect',
									name: 'redirect',
									values: [
										{
											displayName: 'Follow Redirects',
											name: 'followRedirects',
											type: 'boolean',
											default: true,
											noDataExpression: true,
											description: 'Whether to follow all redirects',
										},
										{
											displayName: 'Max Redirects',
											name: 'maxRedirects',
											type: 'number',
											displayOptions: {
												show: {
													followRedirects: [true],
												},
											},
											default: 21,
											description: 'Max number of redirects to follow',
										},
									],
								},
							],
							displayOptions: {
								hide: {
									'@version': [1, 2, 3],
								},
							},
						},
						{
							displayName: 'Response',
							name: 'response',
							placeholder: 'Add response',
							type: 'fixedCollection',
							typeOptions: {
								multipleValues: false,
							},
							default: {
								response: {},
							},
							options: [
								{
									displayName: 'Response',
									name: 'response',
									values: [
										{
											displayName: 'Include Response Headers and Status',
											name: 'fullResponse',
											type: 'boolean',
											default: false,
											description:
												'Whether to return the full response (headers and response status code) data instead of only the body',
										},
										{
											displayName: 'Never Error',
											name: 'neverError',
											type: 'boolean',
											default: false,
											description: 'Whether to succeeds also when status code is not 2xx',
										},
										{
											displayName: 'Response Format',
											name: 'responseFormat',
											type: 'options',
											noDataExpression: true,
											options: [
												{
													name: 'Autodetect',
													value: 'autodetect',
												},
												{
													name: 'File',
													value: 'file',
												},
												{
													name: 'JSON',
													value: 'json',
												},
												{
													name: 'Text',
													value: 'text',
												},
											],
											default: 'autodetect',
											description: 'The format in which the data gets returned from the URL',
										},
										{
											displayName: 'Put Output in Field',
											name: 'outputPropertyName',
											type: 'string',
											default: 'data',
											required: true,
											displayOptions: {
												show: {
													responseFormat: ['file', 'text'],
												},
											},
											description:
												'Name of the binary property to which to write the data of the read file',
										},
									],
								},
							],
						},
						{
							displayName: 'Pagination',
							name: 'pagination',
							placeholder: 'Add pagination',
							type: 'fixedCollection',
							typeOptions: {
								multipleValues: false,
							},
							default: {
								pagination: {},
							},
							options: [
								{
									displayName: 'Pagination',
									name: 'pagination',
									values: [
										{
											displayName: 'Pagination Mode',
											name: 'paginationMode',
											type: 'options',
											typeOptions: {
												noDataExpression: true,
											},
											options: [
												{
													name: 'Off',
													value: 'off',
												},
												{
													name: 'Update a Parameter in Each Request',
													value: 'updateAParameterInEachRequest',
												},
												{
													name: 'Response Contains Next URL',
													value: 'responseContainsNextURL',
												},
											],
											default: 'updateAParameterInEachRequest',
											description: 'If pagination should be used',
										},
										{
											displayName:
												'Use the variables $response.body, $response.header and $response.statusCode to access the data of the previous response (e.g. {{$reponse.body.nextCursor}}). <a href="https://docs.n8n.io/integrations/builtin/core-nodes/n8n-nodes-base.wait/?utm_source=n8n_app&utm_medium=node_settings_modal-credential_link&utm_campaign=n8n-nodes-base.wait" target="_blank">More info</a>',
											name: 'webhookNotice',
											displayOptions: {
												hide: {
													paginationMode: ['off'],
												},
											},
											type: 'notice',
											default: '',
										},
										{
											displayName: 'Next URL',
											name: 'nextURL',
											type: 'string',
											displayOptions: {
												show: {
													paginationMode: ['responseContainsNextURL'],
												},
											},
											default: '',
											description:
												'Should evaluate to true when pagination is complete. More info.',
										},
										{
											displayName: 'Parameters',
											name: 'parameters',
											type: 'fixedCollection',
											displayOptions: {
												show: {
													paginationMode: ['updateAParameterInEachRequest'],
												},
											},
											typeOptions: {
												multipleValues: true,
												noExpression: true,
											},
											placeholder: 'Add Parameter',
											default: {
												parameters: [
													{
														type: 'query',
														name: '',
														value: '',
													},
												],
											},
											options: [
												{
													name: 'parameters',
													displayName: 'Parameter',
													values: [
														{
															displayName: 'Type',
															name: 'type',
															type: 'options',
															options: [
																{
																	name: 'Body',
																	value: 'body',
																},
																{
																	name: 'Header',
																	value: 'headers',
																},
																{
																	name: 'Query',
																	value: 'qs',
																},
															],
															default: 'query',
															description: 'Where the parameter should be set',
														},
														{
															displayName: 'Name',
															name: 'name',
															type: 'string',
															default: '',
														},
														{
															displayName: 'Value',
															name: 'value',
															type: 'string',
															default: '',
														},
													],
												},
											],
										},
										{
											displayName: 'Pagination Complete When',
											name: 'paginationCompleteWhen',
											type: 'options',
											typeOptions: {
												noDataExpression: true,
											},
											displayOptions: {
												hide: {
													paginationMode: ['off'],
												},
											},
											options: [
												{
													name: 'Response Is Empty',
													value: 'responseIsEmpty',
												},
												{
													name: 'Receive Specific Status Code(s)',
													value: 'receiveSpecificStatusCodes',
												},
												{
													name: 'Other',
													value: 'other',
												},
											],
											default: 'responseIsEmpty',
											description: 'When should no further requests be made?',
										},
										{
											displayName: 'Status Code(s) when Complete',
											name: 'statusCodesWhenComplete',
											type: 'string',
											typeOptions: {
												noDataExpression: true,
											},
											displayOptions: {
												show: {
													paginationCompleteWhen: ['receiveSpecificStatusCodes'],
												},
											},
											default: '',
											description: 'Accepts comma-separated values',
										},
										{
											displayName: 'Complete Expression',
											name: 'completeExpression',
											type: 'string',
											displayOptions: {
												show: {
													paginationCompleteWhen: ['other'],
												},
											},
											default: '',
											description:
												'Should evaluate to true when pagination is complete. More info.',
										},
										{
											displayName: 'Limit Pages Fetched',
											name: 'limitPagesFetched',
											type: 'boolean',
											typeOptions: {
												noDataExpression: true,
											},
											displayOptions: {
												hide: {
													paginationMode: ['off'],
												},
											},
											default: false,
											noDataExpression: true,
											description: 'Whether the number of requests should be limited',
										},
										{
											displayName: 'Max Pages',
											name: 'maxRequests',
											type: 'number',
											typeOptions: {
												noDataExpression: true,
											},
											displayOptions: {
												show: {
													limitPagesFetched: [true],
												},
											},
											default: 100,
											description: 'Maximum amount of request to be make',
										},
									],
								},
							],
						},
						{
							displayName: 'Proxy',
							name: 'proxy',
							type: 'string',
							default: '',
							placeholder: 'e.g. http://myproxy:3128',
							description: 'HTTP proxy to use',
						},
						{
							displayName: 'Timeout',
							name: 'timeout',
							type: 'number',
							typeOptions: {
								minValue: 1,
							},
							default: 10000,
							description:
								'Time in ms to wait for the server to send response headers (and start the response body) before aborting the request',
						},
					],
				},
				{
					displayName:
						"You can view the raw requests this node makes in your browser's developer console",
					name: 'infoMessage',
					type: 'notice',
					default: '',
				},
			],
		};
	}

	async execute(this: IExecuteFunctions): Promise<INodeExecutionData[][]> {
		const items = this.getInputData();
		const nodeVersion = this.getNode().typeVersion;

		const fullResponseProperties = ['body', 'headers', 'statusCode', 'statusMessage'];

		let authentication;

		try {
			authentication = this.getNodeParameter('authentication', 0) as
				| 'predefinedCredentialType'
				| 'genericCredentialType'
				| 'none';
		} catch {}

		let httpBasicAuth;
		let httpDigestAuth;
		let httpHeaderAuth;
		let httpQueryAuth;
		let httpCustomAuth;
		let oAuth1Api;
		let oAuth2Api;
		let nodeCredentialType;

		if (authentication === 'genericCredentialType') {
			const genericAuthType = this.getNodeParameter('genericAuthType', 0) as string;

			if (genericAuthType === 'httpBasicAuth') {
				try {
					httpBasicAuth = await this.getCredentials('httpBasicAuth');
				} catch {}
			} else if (genericAuthType === 'httpDigestAuth') {
				try {
					httpDigestAuth = await this.getCredentials('httpDigestAuth');
				} catch {}
			} else if (genericAuthType === 'httpHeaderAuth') {
				try {
					httpHeaderAuth = await this.getCredentials('httpHeaderAuth');
				} catch {}
			} else if (genericAuthType === 'httpQueryAuth') {
				try {
					httpQueryAuth = await this.getCredentials('httpQueryAuth');
				} catch {}
			} else if (genericAuthType === 'httpCustomAuth') {
				try {
					httpCustomAuth = await this.getCredentials('httpCustomAuth');
				} catch {}
			} else if (genericAuthType === 'oAuth1Api') {
				try {
					oAuth1Api = await this.getCredentials('oAuth1Api');
				} catch {}
			} else if (genericAuthType === 'oAuth2Api') {
				try {
					oAuth2Api = await this.getCredentials('oAuth2Api');
				} catch {}
			}
		} else if (authentication === 'predefinedCredentialType') {
			try {
				nodeCredentialType = this.getNodeParameter('nodeCredentialType', 0) as string;
			} catch {}
		}

		type RequestOptions = OptionsWithUri & { useStream?: boolean };
		let requestOptions: RequestOptions = {
			uri: '',
		};

		let returnItems: INodeExecutionData[] = [];
		const requestPromises = [];

		let fullResponse = false;

		let autoDetectResponseFormat = false;

		// Can not be defined on a per item level
		const pagination = this.getNodeParameter('options.pagination.pagination', 0, null, {
			rawValue: true,
		}) as {
			paginationMode: 'off' | 'updateAParameterInEachRequest' | 'responseContainsNextURL';
			nextURL?: string;
			parameters: {
				parameters: Array<{
					type: 'body' | 'headers' | 'qs';
					name: string;
					value: string;
				}>;
			};
			paginationCompleteWhen: 'responseIsEmpty' | 'receiveSpecificStatusCodes' | 'other';
			statusCodesWhenComplete: string;
			completeExpression: string;
			limitPagesFetched: boolean;
			maxRequests: number;
		};

		for (let itemIndex = 0; itemIndex < items.length; itemIndex++) {
			const requestMethod = this.getNodeParameter('method', itemIndex) as string;

			const sendQuery = this.getNodeParameter('sendQuery', itemIndex, false) as boolean;
			const queryParameters = this.getNodeParameter(
				'queryParameters.parameters',
				itemIndex,
				[],
			) as [{ name: string; value: string }];
			const specifyQuery = this.getNodeParameter('specifyQuery', itemIndex, 'keypair') as string;
			const jsonQueryParameter = this.getNodeParameter('jsonQuery', itemIndex, '') as string;

			const sendBody = this.getNodeParameter('sendBody', itemIndex, false) as boolean;
			const bodyContentType = this.getNodeParameter('contentType', itemIndex, '') as string;
			const specifyBody = this.getNodeParameter('specifyBody', itemIndex, '') as string;
			const bodyParameters = this.getNodeParameter(
				'bodyParameters.parameters',
				itemIndex,
				[],
			) as BodyParameter[];
			const jsonBodyParameter = this.getNodeParameter('jsonBody', itemIndex, '') as string;
			const body = this.getNodeParameter('body', itemIndex, '') as string;

			const sendHeaders = this.getNodeParameter('sendHeaders', itemIndex, false) as boolean;

			const headerParameters = this.getNodeParameter(
				'headerParameters.parameters',
				itemIndex,
				[],
			) as [{ name: string; value: string }];

			const specifyHeaders = this.getNodeParameter(
				'specifyHeaders',
				itemIndex,
				'keypair',
			) as string;

			const jsonHeadersParameter = this.getNodeParameter('jsonHeaders', itemIndex, '') as string;

			const {
				redirect,
				batching,
				proxy,
				timeout,
				allowUnauthorizedCerts,
				queryParameterArrays,
				response,
			} = this.getNodeParameter('options', itemIndex, {}) as {
				batching: { batch: { batchSize: number; batchInterval: number } };
				proxy: string;
				timeout: number;
				allowUnauthorizedCerts: boolean;
				queryParameterArrays: 'indices' | 'brackets' | 'repeat';
				response: {
					response: { neverError: boolean; responseFormat: string; fullResponse: boolean };
				};
				redirect: { redirect: { maxRedirects: number; followRedirects: boolean } };
			};

			const url = this.getNodeParameter('url', itemIndex) as string;

			const responseFormat = response?.response?.responseFormat || 'autodetect';

			fullResponse = response?.response?.fullResponse || false;

			autoDetectResponseFormat = responseFormat === 'autodetect';

			// defaults batch size to 1 of it's set to 0
			const batchSize = batching?.batch?.batchSize > 0 ? batching?.batch?.batchSize : 1;
			const batchInterval = batching?.batch.batchInterval;

			if (itemIndex > 0 && batchSize >= 0 && batchInterval > 0) {
				if (itemIndex % batchSize === 0) {
					await sleep(batchInterval);
				}
			}

			requestOptions = {
				headers: {},
				method: requestMethod,
				uri: url,
				gzip: true,
				rejectUnauthorized: !allowUnauthorizedCerts || false,
				followRedirect: false,
			};

			// When response format is set to auto-detect,
			// we need to access to response header content-type
			// and the only way is using "resolveWithFullResponse"
			if (autoDetectResponseFormat || fullResponse) {
				requestOptions.resolveWithFullResponse = true;
			}

			if (requestOptions.method !== 'GET' && nodeVersion >= 4.1) {
				requestOptions = { ...requestOptions, followAllRedirects: false };
			}

			const defaultRedirect = nodeVersion >= 4 && redirect === undefined;

			if (redirect?.redirect?.followRedirects || defaultRedirect) {
				requestOptions.followRedirect = true;
				requestOptions.followAllRedirects = true;
			}

			if (redirect?.redirect?.maxRedirects || defaultRedirect) {
				requestOptions.maxRedirects = redirect?.redirect?.maxRedirects;
			}

			if (response?.response?.neverError) {
				requestOptions.simple = false;
			}

			if (proxy) {
				requestOptions.proxy = proxy;
			}

			if (timeout) {
				requestOptions.timeout = timeout;
			} else {
				// set default timeout to 1 hour
				requestOptions.timeout = 3600000;
			}
			if (sendQuery && queryParameterArrays) {
				Object.assign(requestOptions, {
					qsStringifyOptions: { arrayFormat: queryParameterArrays },
				});
			}

			const parametersToKeyValue = (
				accumulator: { [key: string]: any },
				cur: { name: string; value: string; parameterType?: string; inputDataFieldName?: string },
			) => {
				if (cur.parameterType === 'formBinaryData') {
					if (!cur.inputDataFieldName) return accumulator;
					const binaryData = this.helpers.assertBinaryData(itemIndex, cur.inputDataFieldName);
					let uploadData: Buffer | Readable;
					const itemBinaryData = items[itemIndex].binary![cur.inputDataFieldName];
					if (itemBinaryData.id) {
						uploadData = this.helpers.getBinaryStream(itemBinaryData.id);
					} else {
						uploadData = Buffer.from(itemBinaryData.data, BINARY_ENCODING);
					}

					accumulator[cur.name] = {
						value: uploadData,
						options: {
							filename: binaryData.fileName,
							contentType: binaryData.mimeType,
						},
					};
					return accumulator;
				}
				accumulator[cur.name] = cur.value;
				return accumulator;
			};

			// Get parameters defined in the UI
			if (sendBody && bodyParameters) {
				if (specifyBody === 'keypair' || bodyContentType === 'multipart-form-data') {
					requestOptions.body = prepareRequestBody(
						bodyParameters,
						bodyContentType,
						nodeVersion,
						parametersToKeyValue,
					);
				} else if (specifyBody === 'json') {
					// body is specified using JSON
					if (typeof jsonBodyParameter !== 'object' && jsonBodyParameter !== null) {
						try {
							JSON.parse(jsonBodyParameter);
						} catch {
							throw new NodeOperationError(
								this.getNode(),
								'JSON parameter need to be an valid JSON',
								{
									itemIndex,
								},
							);
						}

						requestOptions.body = jsonParse(jsonBodyParameter);
					} else {
						requestOptions.body = jsonBodyParameter;
					}
				} else if (specifyBody === 'string') {
					//form urlencoded
					requestOptions.body = Object.fromEntries(new URLSearchParams(body));
				}
			}

			// Change the way data get send in case a different content-type than JSON got selected
			if (sendBody && ['PATCH', 'POST', 'PUT', 'GET'].includes(requestMethod)) {
				if (bodyContentType === 'multipart-form-data') {
					requestOptions.formData = requestOptions.body;
					delete requestOptions.body;
				} else if (bodyContentType === 'form-urlencoded') {
					requestOptions.form = requestOptions.body;
					delete requestOptions.body;
				} else if (bodyContentType === 'binaryData') {
					const inputDataFieldName = this.getNodeParameter(
						'inputDataFieldName',
						itemIndex,
					) as string;

					let uploadData: Buffer | Readable;
					let contentLength: number;

					const itemBinaryData = this.helpers.assertBinaryData(itemIndex, inputDataFieldName);

					if (itemBinaryData.id) {
						uploadData = this.helpers.getBinaryStream(itemBinaryData.id);
						const metadata = await this.helpers.getBinaryMetadata(itemBinaryData.id);
						contentLength = metadata.fileSize;
					} else {
						uploadData = Buffer.from(itemBinaryData.data, BINARY_ENCODING);
						contentLength = uploadData.length;
					}
					requestOptions.body = uploadData;
					requestOptions.headers = {
						...requestOptions.headers,
						'content-length': contentLength,
						'content-type': itemBinaryData.mimeType ?? 'application/octet-stream',
					};
				} else if (bodyContentType === 'raw') {
					requestOptions.body = body;
				}
			}

			// Get parameters defined in the UI
			if (sendQuery && queryParameters) {
				if (specifyQuery === 'keypair') {
					requestOptions.qs = queryParameters.reduce(parametersToKeyValue, {});
				} else if (specifyQuery === 'json') {
					// query is specified using JSON
					try {
						JSON.parse(jsonQueryParameter);
					} catch {
						throw new NodeOperationError(
							this.getNode(),
							'JSON parameter need to be an valid JSON',
							{
								itemIndex,
							},
						);
					}

					requestOptions.qs = jsonParse(jsonQueryParameter);
				}
			}

			// Get parameters defined in the UI
			if (sendHeaders && headerParameters) {
				let additionalHeaders: IDataObject = {};
				if (specifyHeaders === 'keypair') {
					additionalHeaders = headerParameters.reduce(parametersToKeyValue, {});
				} else if (specifyHeaders === 'json') {
					// body is specified using JSON
					try {
						JSON.parse(jsonHeadersParameter);
					} catch {
						throw new NodeOperationError(
							this.getNode(),
							'JSON parameter need to be an valid JSON',
							{
								itemIndex,
							},
						);
					}

					additionalHeaders = jsonParse(jsonHeadersParameter);
				}
				requestOptions.headers = {
					...requestOptions.headers,
					...keysToLowercase(additionalHeaders),
				};
			}

			if (autoDetectResponseFormat || responseFormat === 'file') {
				requestOptions.encoding = null;
				requestOptions.json = false;
				requestOptions.useStream = true;
			} else if (bodyContentType === 'raw') {
				requestOptions.json = false;
				requestOptions.useStream = true;
			} else {
				requestOptions.json = true;
			}

			// // Add Content Type if any are set
			if (bodyContentType === 'raw') {
				if (requestOptions.headers === undefined) {
					requestOptions.headers = {};
				}
				const rawContentType = this.getNodeParameter('rawContentType', itemIndex) as string;
				requestOptions.headers['content-type'] = rawContentType;
			}

			const authDataKeys: IAuthDataSanitizeKeys = {};

			// Add credentials if any are set
			if (httpBasicAuth !== undefined) {
				requestOptions.auth = {
					user: httpBasicAuth.user as string,
					pass: httpBasicAuth.password as string,
				};
				authDataKeys.auth = ['pass'];
			}
			if (httpHeaderAuth !== undefined) {
				requestOptions.headers![httpHeaderAuth.name as string] = httpHeaderAuth.value;
				authDataKeys.headers = [httpHeaderAuth.name as string];
			}
			if (httpQueryAuth !== undefined) {
				if (!requestOptions.qs) {
					requestOptions.qs = {};
				}
				requestOptions.qs[httpQueryAuth.name as string] = httpQueryAuth.value;
				authDataKeys.qs = [httpQueryAuth.name as string];
			}
			if (httpDigestAuth !== undefined) {
				requestOptions.auth = {
					user: httpDigestAuth.user as string,
					pass: httpDigestAuth.password as string,
					sendImmediately: false,
				};
				authDataKeys.auth = ['pass'];
			}
			if (httpCustomAuth !== undefined) {
				const customAuth = jsonParse<IRequestOptionsSimplified>(
					(httpCustomAuth.json as string) || '{}',
					{ errorMessage: 'Invalid Custom Auth JSON' },
				);
				if (customAuth.headers) {
					requestOptions.headers = { ...requestOptions.headers, ...customAuth.headers };
					authDataKeys.headers = Object.keys(customAuth.headers);
				}
				if (customAuth.body) {
					requestOptions.body = { ...requestOptions.body, ...customAuth.body };
					authDataKeys.body = Object.keys(customAuth.body);
				}
				if (customAuth.qs) {
					requestOptions.qs = { ...requestOptions.qs, ...customAuth.qs };
					authDataKeys.qs = Object.keys(customAuth.qs);
				}
			}

			if (requestOptions.headers!.accept === undefined) {
				if (responseFormat === 'json') {
					requestOptions.headers!.accept = 'application/json,text/*;q=0.99';
				} else if (responseFormat === 'text') {
					requestOptions.headers!.accept =
						'application/json,text/html,application/xhtml+xml,application/xml,text/*;q=0.9, */*;q=0.1';
				} else {
					requestOptions.headers!.accept =
						'application/json,text/html,application/xhtml+xml,application/xml,text/*;q=0.9, image/*;q=0.8, */*;q=0.7';
				}
			}
			try {
				this.sendMessageToUI(sanitizeUiMessage(requestOptions, authDataKeys));
			} catch (e) {}

			if (pagination && pagination.paginationMode !== 'off') {
				let continueExpression = '={{false}}';
				if (pagination.paginationCompleteWhen === 'receiveSpecificStatusCodes') {
					// Split out comma separated list of status codes into array
					const statusCodesWhenCompleted = pagination.statusCodesWhenComplete
						.split(',')
						.map((item) => parseInt(item.trim()));

					continueExpression = `={{ !${JSON.stringify(
						statusCodesWhenCompleted,
					)}.includes($response.statusCode) }}`;
				} else if (pagination.paginationCompleteWhen === 'responseIsEmpty') {
					continueExpression = '={{ $response.body.length }}';
				} else {
					// Other
					if (!pagination.completeExpression.length || pagination.completeExpression[0] !== '=') {
						throw new NodeOperationError(this.getNode(), 'Invalid or empty Complete Expression');
					}
					continueExpression = `={{!${pagination.completeExpression.slice(3)}`;
				}

				const paginationData: PaginationOptions = {
					continue: continueExpression,
					request: {},
				};

				if (pagination.paginationMode === 'updateAParameterInEachRequest') {
					// Itterate over all parameters and add them to the request
					paginationData.request = {};
					pagination.parameters.parameters.forEach((parameter) => {
						if (!paginationData.request[parameter.type]) {
							paginationData.request[parameter.type] = {};
						}
						paginationData.request[parameter.type]![parameter.name] = parameter.value;
					});
				} else if (pagination.paginationMode === 'responseContainsNextURL') {
					paginationData.request.url = pagination.nextURL;
				}

				if (pagination.limitPagesFetched) {
					paginationData.maxRequests = pagination.maxRequests;
				}

				const requestPromise = this.helpers.requestWithAuthenticationPaginated.call(
					this,
					requestOptions,
					itemIndex,
					paginationData,
					nodeCredentialType,
				);
				requestPromises.push(requestPromise);
			} else if (authentication === 'genericCredentialType' || authentication === 'none') {
				if (oAuth1Api) {
					const requestOAuth1 = this.helpers.requestOAuth1.call(this, 'oAuth1Api', requestOptions);
					requestOAuth1.catch(() => {});
					requestPromises.push(requestOAuth1);
				} else if (oAuth2Api) {
					const requestOAuth2 = this.helpers.requestOAuth2.call(this, 'oAuth2Api', requestOptions, {
						tokenType: 'Bearer',
					});
					requestOAuth2.catch(() => {});
					requestPromises.push(requestOAuth2);
				} else {
					// bearerAuth, queryAuth, headerAuth, digestAuth, none
					const request = this.helpers.request(requestOptions);
					request.catch(() => {});
					requestPromises.push(request);
				}
			} else if (authentication === 'predefinedCredentialType' && nodeCredentialType) {
				const additionalOAuth2Options = getOAuth2AdditionalParameters(nodeCredentialType);

				// service-specific cred: OAuth1, OAuth2, plain

				const requestWithAuthentication = this.helpers.requestWithAuthentication.call(
					this,
					nodeCredentialType,
					requestOptions,
					additionalOAuth2Options && { oauth2: additionalOAuth2Options },
				);
				requestWithAuthentication.catch(() => {});
				requestPromises.push(requestWithAuthentication);
			}
		}
		const promisesResponses = await Promise.allSettled(requestPromises);

		let responseData: any;
		for (let itemIndex = 0; itemIndex < items.length; itemIndex++) {
			responseData = promisesResponses.shift();
			if (responseData!.status !== 'fulfilled') {
				if (!this.continueOnFail()) {
					if (autoDetectResponseFormat && responseData.reason.error instanceof Buffer) {
						responseData.reason.error = Buffer.from(responseData.reason.error as Buffer).toString();
					}
					throw new NodeApiError(this.getNode(), responseData as JsonObject, { itemIndex });
				} else {
					removeCircularRefs(response.reason as JsonObject);
					// Return the actual reason as error
					returnItems.push({
						json: {
							error: responseData.reason,
						},
						pairedItem: {
							item: itemIndex,
						},
					});
					continue;
				}
			}

			let responses: any[];
			if (Array.isArray(responseData.value)) {
				responses = responseData.value;
			} else {
				responses = [responseData.value];
			}

			const url = this.getNodeParameter('url', itemIndex) as string;

			let responseFormat = this.getNodeParameter(
				'options.response.response.responseFormat',
				0,
				'autodetect',
			) as string;

			fullResponse = this.getNodeParameter(
				'options.response.response.fullResponse',
				0,
				false,
			) as boolean;

			for (let response of responses) {
				if (autoDetectResponseFormat) {
					const responseContentType = response.headers['content-type'] ?? '';
					if (responseContentType.includes('application/json')) {
						responseFormat = 'json';
						const neverError = this.getNodeParameter(
							'options.response.response.neverError',
							0,
							false,
						) as boolean;

						// TODO: Also check if we really want to do that
						if (response.body!.constructor.name === 'IncomingMessage') {
							const data = await this.helpers
								.binaryToBuffer(response.body as Buffer | Readable)
								.then((body) => body.toString());
							response.body = jsonParse(data, {
								...(neverError
									? { fallbackValue: {} }
									: { errorMessage: 'Invalid JSON in response body' }),
							});
						}
					} else if (binaryContentTypes.some((e) => responseContentType.includes(e))) {
						responseFormat = 'file';
					} else {
						responseFormat = 'text';
						const data = await this.helpers
							.binaryToBuffer(response.body as Buffer | Readable)
							.then((body) => body.toString());
						response.body = !data ? undefined : data;
					}
				}

				if (autoDetectResponseFormat && !fullResponse) {
					delete response.headers;
					delete response.statusCode;
					delete response.statusMessage;
					response = response.body;
					requestOptions.resolveWithFullResponse = false;
				} else if (pagination && !fullResponse) {
					response = response.body;
					requestOptions.resolveWithFullResponse = false;
				}

				if (responseFormat === 'file') {
					const outputPropertyName = this.getNodeParameter(
						'options.response.response.outputPropertyName',
						0,
						'data',
					) as string;

					const newItem: INodeExecutionData = {
						json: {},
						binary: {},
						pairedItem: {
							item: itemIndex,
						},
					};

					if (items[itemIndex].binary !== undefined) {
						// Create a shallow copy of the binary data so that the old
						// data references which do not get changed still stay behind
						// but the incoming data does not get changed.
						Object.assign(newItem.binary as IBinaryKeyData, items[itemIndex].binary);
					}

					const fileName = url.split('/').pop();

					if (fullResponse) {
						const returnItem: IDataObject = {};
						for (const property of fullResponseProperties) {
							if (property === 'body') {
								continue;
							}
							returnItem[property] = response[property];
						}

						newItem.json = returnItem;

						newItem.binary![outputPropertyName] = await this.helpers.prepareBinaryData(
							response.body as Buffer | Readable,
							fileName,
						);
					} else {
						newItem.json = items[itemIndex].json;

						newItem.binary![outputPropertyName] = await this.helpers.prepareBinaryData(
							response as Buffer | Readable,
							fileName,
						);
					}

					returnItems.push(newItem);
				} else if (responseFormat === 'text') {
					const outputPropertyName = this.getNodeParameter(
						'options.response.response.outputPropertyName',
						0,
						'data',
					) as string;
					if (fullResponse) {
						const returnItem: IDataObject = {};
						for (const property of fullResponseProperties) {
							if (property === 'body') {
								returnItem[outputPropertyName] = toText(response[property]);
								continue;
							}

							returnItem[property] = response[property];
						}
						returnItems.push({
							json: returnItem,
							pairedItem: {
								item: itemIndex,
							},
						});
					} else {
						returnItems.push({
							json: {
								[outputPropertyName]: toText(response),
							},
							pairedItem: {
								item: itemIndex,
							},
						});
					}
				} else {
					// responseFormat: 'json'
					if (requestOptions.resolveWithFullResponse === true) {
						const returnItem: IDataObject = {};
						for (const property of fullResponseProperties) {
							returnItem[property] = response[property];
						}

						if (responseFormat === 'json' && typeof returnItem.body === 'string') {
							try {
								returnItem.body = JSON.parse(returnItem.body);
							} catch (error) {
								throw new NodeOperationError(
									this.getNode(),
									'Response body is not valid JSON. Change "Response Format" to "Text"',
									{ itemIndex },
								);
							}
						}

						returnItems.push({
							json: returnItem,
							pairedItem: {
								item: itemIndex,
							},
						});
					} else {
						if (responseFormat === 'json' && typeof response === 'string') {
							try {
								if (typeof response !== 'object') {
									response = JSON.parse(response);
								}
							} catch (error) {
								throw new NodeOperationError(
									this.getNode(),
									'Response body is not valid JSON. Change "Response Format" to "Text"',
									{ itemIndex },
								);
							}
						}

						if (Array.isArray(response)) {
							// eslint-disable-next-line @typescript-eslint/no-loop-func
							response.forEach((item) =>
								returnItems.push({
									json: item,
									pairedItem: {
										item: itemIndex,
									},
								}),
							);
						} else {
							returnItems.push({
								json: response,
								pairedItem: {
									item: itemIndex,
								},
							});
						}
					}
				}
			}
		}

		returnItems = returnItems.map(replaceNullValues);

		return this.prepareOutputData(returnItems);
	}
}<|MERGE_RESOLUTION|>--- conflicted
+++ resolved
@@ -8,11 +8,8 @@
 	INodeType,
 	INodeTypeBaseDescription,
 	INodeTypeDescription,
-<<<<<<< HEAD
+	IRequestOptionsSimplified,
 	PaginationOptions,
-=======
-	IRequestOptionsSimplified,
->>>>>>> 4240e762
 	JsonObject,
 } from 'n8n-workflow';
 
@@ -1734,7 +1731,7 @@
 					}
 					throw new NodeApiError(this.getNode(), responseData as JsonObject, { itemIndex });
 				} else {
-					removeCircularRefs(response.reason as JsonObject);
+					removeCircularRefs(responseData.reason as JsonObject);
 					// Return the actual reason as error
 					returnItems.push({
 						json: {
