{
  "name": "n8n-editor-ui",
  "version": "1.0.1",
  "description": "Workflow Editor UI for n8n",
  "license": "SEE LICENSE IN LICENSE.md",
  "homepage": "https://n8n.io",
  "author": {
    "name": "Jan Oberhauser",
    "email": "jan@n8n.io"
  },
  "main": "index.js",
  "repository": {
    "type": "git",
    "url": "git+https://github.com/n8n-io/n8n.git"
  },
  "scripts": {
    "clean": "rimraf dist .turbo",
    "build": "cross-env VUE_APP_PUBLIC_PATH=\"/{{BASE_PATH}}/\" NODE_OPTIONS=\"--max-old-space-size=8192\" vite build",
    "typecheck": "vue-tsc --emitDeclarationOnly",
    "dev": "pnpm serve",
    "lint": "eslint --quiet --ext .js,.ts,.vue src",
    "lintfix": "eslint --ext .js,.ts,.vue src --fix",
    "format": "prettier --write . --ignore-path ../../.prettierignore",
    "serve": "cross-env VUE_APP_URL_BASE_API=http://localhost:5678/ vite --host 0.0.0.0 --port 8080 dev",
    "test": "vitest run --coverage",
    "test:dev": "vitest"
  },
  "dependencies": {
    "@codemirror/autocomplete": "^6.4.0",
    "@codemirror/commands": "^6.1.0",
    "@codemirror/lang-javascript": "^6.1.2",
    "@codemirror/lang-json": "^6.0.1",
    "@codemirror/lang-python": "^6.1.2",
    "@codemirror/language": "^6.2.1",
    "@codemirror/lint": "^6.0.0",
    "@codemirror/state": "^6.1.4",
    "@codemirror/view": "^6.5.1",
    "@fontsource/open-sans": "^4.5.0",
    "@fortawesome/fontawesome-svg-core": "^1.2.35",
    "@fortawesome/free-regular-svg-icons": "^6.1.1",
    "@fortawesome/free-solid-svg-icons": "^5.15.3",
    "@fortawesome/vue-fontawesome": "^3.0.3",
    "@jsplumb/browser-ui": "^5.13.2",
    "@jsplumb/common": "^5.13.2",
    "@jsplumb/connector-bezier": "^5.13.2",
    "@jsplumb/core": "^5.13.2",
    "@jsplumb/util": "^5.13.2",
    "@n8n/codemirror-lang-sql": "^1.0.1",
    "@vueuse/components": "^10.2.0",
    "@vueuse/core": "^10.2.0",
    "axios": "^0.21.1",
    "codemirror-lang-html-n8n": "^1.0.0",
    "codemirror-lang-n8n-expression": "^0.2.0",
    "copy-to-clipboard": "^3.3.3",
    "dateformat": "^3.0.3",
    "esprima-next": "5.8.4",
    "fast-json-stable-stringify": "^2.1.0",
    "file-saver": "^2.0.2",
    "flatted": "^3.2.4",
    "humanize-duration": "^3.27.2",
    "jsonpath": "^1.1.1",
    "lodash-es": "^4.17.21",
    "luxon": "^3.3.0",
    "n8n-design-system": "workspace:*",
    "n8n-workflow": "workspace:*",
    "normalize-wheel": "^1.0.1",
    "pinia": "^2.0.22",
    "prettier": "^2.8.3",
    "stream-browserify": "^3.0.0",
    "timeago.js": "^4.0.2",
    "uuid": "^8.3.2",
    "v3-infinite-loading": "^1.2.2",
    "vue": "^3.3.4",
    "vue-agile": "^2.0.0",
    "vue-i18n": "^9.2.2",
    "vue-json-pretty": "2.2.4",
    "vue-router": "^4.2.2",
    "vue3-touch-events": "^4.1.3",
    "xss": "^1.0.14"
  },
  "devDependencies": {
    "@faker-js/faker": "^7.6.0",
    "@pinia/testing": "^0.0.14",
    "@sentry/vite-plugin": "^0.4.0",
    "@testing-library/jest-dom": "^5.16.5",
    "@testing-library/user-event": "^14.4.3",
<<<<<<< HEAD
    "@testing-library/vue": "^6.6.1",
    "@types/canvas-confetti": "^1.6.0",
=======
    "@testing-library/vue": "^5.8.3",
>>>>>>> 40293863
    "@types/dateformat": "^3.0.0",
    "@types/file-saver": "^2.0.1",
    "@types/humanize-duration": "^3.27.1",
    "@types/jsonpath": "^0.2.0",
    "@types/lodash-es": "^4.17.6",
    "@types/luxon": "^3.2.0",
    "@types/uuid": "^8.3.2",
    "@vitejs/plugin-vue": "^4.2.3",
    "miragejs": "^0.1.47"
  }
}<|MERGE_RESOLUTION|>--- conflicted
+++ resolved
@@ -84,12 +84,7 @@
     "@sentry/vite-plugin": "^0.4.0",
     "@testing-library/jest-dom": "^5.16.5",
     "@testing-library/user-event": "^14.4.3",
-<<<<<<< HEAD
     "@testing-library/vue": "^6.6.1",
-    "@types/canvas-confetti": "^1.6.0",
-=======
-    "@testing-library/vue": "^5.8.3",
->>>>>>> 40293863
     "@types/dateformat": "^3.0.0",
     "@types/file-saver": "^2.0.1",
     "@types/humanize-duration": "^3.27.1",
