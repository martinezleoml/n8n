<template>
	<div
		class="node-view-root"
	 	@dragover="onDragOver"
	 	@drop="onDrop"
	>
		<div
			class="node-view-wrapper"
			:class="workflowClasses"
			@touchstart="mouseDown"
			@touchend="mouseUp"
			@touchmove="mouseMoveNodeWorkflow"
			@mousedown="mouseDown"
			v-touch:tap="touchTap"
			@mouseup="mouseUp"
			@wheel="wheelScroll"
		>
			<div id="node-view-background" class="node-view-background" :style="backgroundStyle" />
			<div
				id="node-view"
				class="node-view"
				:style="workflowStyle"
			>
				<div v-for="nodeData in nodes" :key="getNodeIndex(nodeData.name)">
					<node
						v-if="nodeData.type !== STICKY_NODE_TYPE"
						@duplicateNode="duplicateNode"
						@deselectAllNodes="deselectAllNodes"
						@deselectNode="nodeDeselectedByName"
						@nodeSelected="nodeSelectedByName"
						@removeNode="removeNode"
						@runWorkflow="runWorkflow"
						@moved="onNodeMoved"
						@run="onNodeRun"
						:id="'node-' + getNodeIndex(nodeData.name)"
						:key="getNodeIndex(nodeData.name)"
						:name="nodeData.name"
						:isReadOnly="isReadOnly"
						:instance="instance"
						:isActive="!!activeNode && activeNode.name === nodeData.name"
						:hideActions="pullConnActive"
					/>
					<Sticky
						v-else
						@deselectAllNodes="deselectAllNodes"
						@deselectNode="nodeDeselectedByName"
						@nodeSelected="nodeSelectedByName"
						@removeNode="removeNode"
						:id="'node-' + getNodeIndex(nodeData.name)"
						:name="nodeData.name"
						:isReadOnly="isReadOnly"
						:instance="instance"
						:isActive="!!activeNode && activeNode.name === nodeData.name"
						:nodeViewScale="nodeViewScale"
						:gridSize="GRID_SIZE"
						:hideActions="pullConnActive"
					/>
				</div>
			</div>
		</div>
		<DataDisplay :renaming="renamingActive" @valueChanged="valueChanged"/>
		<div
			class="node-buttons-wrapper"
			v-if="!createNodeActive && !isReadOnly"
		>
			<div class="node-creator-button">
				<n8n-icon-button size="xlarge" icon="plus" @click="() => openNodeCreator('add_node_button')" :title="$locale.baseText('nodeView.addNode')"/>
				<div class="add-sticky-button" @click="nodeTypeSelected(STICKY_NODE_TYPE)">
					<n8n-icon-button size="large" :icon="['far', 'note-sticky']" type="outline" :title="$locale.baseText('nodeView.addSticky')"/>
				</div>
			</div>
		</div>
		<node-creator
			:active="createNodeActive"
			@nodeTypeSelected="nodeTypeSelected"
			@closeNodeCreator="closeNodeCreator"
		/>
		<div :class="{ 'zoom-menu': true, 'regular-zoom-menu': !isDemo, 'demo-zoom-menu': isDemo, expanded: !sidebarMenuCollapsed }">
<<<<<<< HEAD
			<button @click="toggleGoogleTheme" class="button-white" title="Toggle Google theme">
				<font-awesome-icon :icon="[ 'fab', 'google' ]"/>
			</button>
			<button @click="toggleBVGTheme" class="button-white button-bvg" title="Toggle BVG theme">
				BVG
			</button>
			<button @click="toggleTheme" class="button-white" :title="$locale.baseText('nodeView.switchTheme')">
=======
			<button v-if="darkThemeEnabled" @click="toggleTheme" class="button-white" :title="$locale.baseText('nodeView.switchTheme')">
>>>>>>> 5e46cf1b
				<font-awesome-icon :icon="editorTheme === 'light' ? 'moon': 'sun'"/>
			</button>
			<button @click="zoomToFit" class="button-white" :title="$locale.baseText('nodeView.zoomToFit')">
				<font-awesome-icon icon="expand"/>
			</button>
			<button @click="zoomIn()" class="button-white" :title="$locale.baseText('nodeView.zoomIn')">
				<font-awesome-icon icon="search-plus"/>
			</button>
			<button @click="zoomOut()" class="button-white" :title="$locale.baseText('nodeView.zoomOut')">
				<font-awesome-icon icon="search-minus"/>
			</button>
			<button
				v-if="nodeViewScale !== 1 && !isDemo"
				@click="resetZoom()"
				class="button-white"
				:title="$locale.baseText('nodeView.resetZoom')"
				>
				<font-awesome-icon icon="undo" :title="$locale.baseText('nodeView.resetZoom')"/>
			</button>
		</div>
		<div class="workflow-execute-wrapper" v-if="!isReadOnly">
			<n8n-button
				@click.stop="runWorkflow()"
				:loading="workflowRunning"
				:label="runButtonText"
				size="large"
				icon="play-circle"
				:title="$locale.baseText('nodeView.executesTheWorkflowFromTheStartOrWebhookNode')"
				:type="workflowRunning ? 'light' : 'primary'"
			/>

			<n8n-icon-button
				v-if="workflowRunning === true && !executionWaitingForWebhook"
				icon="stop"
				size="large"
				class="stop-execution"
				type="light"
				:title="stopExecutionInProgress
					? $locale.baseText('nodeView.stoppingCurrentExecution')
					: $locale.baseText('nodeView.stopCurrentExecution')
				"
				:loading="stopExecutionInProgress"
				@click.stop="stopExecution()"
			/>

			<n8n-icon-button
				v-if="workflowRunning === true && executionWaitingForWebhook === true"
				class="stop-execution"
				icon="stop"
				size="large"
				:title="$locale.baseText('nodeView.stopWaitingForWebhookCall')"
				type="light"
				@click.stop="stopWaitingForWebhook()"
			/>

			<n8n-icon-button
				v-if="!isReadOnly && workflowExecution && !workflowRunning"
				:title="$locale.baseText('nodeView.deletesTheCurrentExecutionData')"
				icon="trash"
				size="large"
				@click.stop="clearExecutionData()"
			/>
		</div>
	</div>
</template>

<script lang="ts">
import Vue from 'vue';
import {
	Connection, Endpoint, N8nPlusEndpoint,
} from 'jsplumb';
import { MessageBoxInputData } from 'element-ui/types/message-box';
import { jsPlumb, OnConnectionBindInfo } from 'jsplumb';
import { MODAL_CANCEL, MODAL_CLOSE, MODAL_CONFIRMED, NODE_NAME_PREFIX, NODE_OUTPUT_DEFAULT_KEY, PLACEHOLDER_EMPTY_WORKFLOW_ID, START_NODE_TYPE, STICKY_NODE_TYPE, VIEWS, WEBHOOK_NODE_TYPE, WORKFLOW_OPEN_MODAL_KEY } from '@/constants';
import { copyPaste } from '@/components/mixins/copyPaste';
import { externalHooks } from '@/components/mixins/externalHooks';
import { genericHelpers } from '@/components/mixins/genericHelpers';
import { mouseSelect } from '@/components/mixins/mouseSelect';
import { moveNodeWorkflow } from '@/components/mixins/moveNodeWorkflow';
import { restApi } from '@/components/mixins/restApi';
import { showMessage } from '@/components/mixins/showMessage';
import { titleChange } from '@/components/mixins/titleChange';
import { newVersions } from '@/components/mixins/newVersions';

import { workflowHelpers } from '@/components/mixins/workflowHelpers';
import { workflowRun } from '@/components/mixins/workflowRun';

import DataDisplay from '@/components/DataDisplay.vue';
import Node from '@/components/Node.vue';
import NodeCreator from '@/components/NodeCreator/NodeCreator.vue';
import NodeSettings from '@/components/NodeSettings.vue';
import RunData from '@/components/RunData.vue';
import Sticky from '@/components/Sticky.vue';

import * as CanvasHelpers from './canvasHelpers';

import mixins from 'vue-typed-mixins';
import { v4 as uuidv4} from 'uuid';
import {
	IConnection,
	IConnections,
	IDataObject,
	INode,
	INodeConnections,
	INodeIssues,
	INodeTypeDescription,
	INodeTypeNameVersion,
	NodeHelpers,
	Workflow,
	IRun,
	ITaskData,
	INodeCredentialsDetails,
} from 'n8n-workflow';
import {
	ICredentialsResponse,
	IExecutionResponse,
	IWorkflowDb,
	IWorkflowData,
	INodeUi,
	IUpdateInformation,
	IWorkflowDataUpdate,
	XYPosition,
	IPushDataExecutionFinished,
	ITag,
	IWorkflowTemplate,
	IExecutionsSummary,
} from '../Interface';
import { mapGetters } from 'vuex';

import {
	addNodeTranslation,
	addHeaders,
} from '@/plugins/i18n';

import '../plugins/N8nCustomConnectorType';
import '../plugins/PlusEndpointType';

interface AddNodeOptions {
	position?: XYPosition;
	dragAndDrop?: boolean;
}

export default mixins(
	copyPaste,
	externalHooks,
	genericHelpers,
	mouseSelect,
	moveNodeWorkflow,
	restApi,
	showMessage,
	titleChange,
	workflowHelpers,
	workflowRun,
	newVersions,
)
	.extend({
		name: 'NodeView',
		components: {
			DataDisplay,
			Node,
			NodeCreator,
			NodeSettings,
			RunData,
			Sticky,
		},
		errorCaptured: (err, vm, info) => {
			console.error('errorCaptured'); // eslint-disable-line no-console
			console.error(err); // eslint-disable-line no-console
		},
		watch: {
			// Listen to route changes and load the workflow accordingly
			'$route': 'initView',
			activeNode () {
				// When a node gets set as active deactivate the create-menu
				this.createNodeActive = false;
			},
			nodes: {
				async handler (value, oldValue) {
					// Load a workflow
					let workflowId = null as string | null;
					if (this.$route && this.$route.params.name) {
						workflowId = this.$route.params.name;
					}
				},
				deep: true,
			},
			connections: {
				async handler (value, oldValue) {
					// Load a workflow
					let workflowId = null as string | null;
					if (this.$route && this.$route.params.name) {
						workflowId = this.$route.params.name;
					}
				},
				deep: true,
			},

		},
		async beforeRouteLeave(to, from, next) {
			const result = this.$store.getters.getStateIsDirty;
			if(result) {
				const confirmModal = await this.confirmModal(
					this.$locale.baseText('nodeView.confirmMessage.beforeRouteLeave.message'),
					this.$locale.baseText('nodeView.confirmMessage.beforeRouteLeave.headline'),
					'warning',
					this.$locale.baseText('nodeView.confirmMessage.beforeRouteLeave.confirmButtonText'),
					this.$locale.baseText('nodeView.confirmMessage.beforeRouteLeave.cancelButtonText'),
					true,
				);

				if (confirmModal === MODAL_CONFIRMED) {
					const saved = await this.saveCurrentWorkflow({}, false);
					if (saved) this.$store.dispatch('settings/fetchPromptsData');
					this.$store.commit('setStateDirty', false);
					next();
				} else if (confirmModal === MODAL_CANCEL) {
					this.$store.commit('setStateDirty', false);
					next();
				} else if (confirmModal === MODAL_CLOSE) {
					next(false);
				}

			} else {
				next();
			}
		},
		computed: {
			...mapGetters('ui', [
				'sidebarMenuCollapsed',
				'editorTheme',
				'darkThemeEnabled',
			]),
			defaultLocale (): string {
				return this.$store.getters.defaultLocale;
			},
			isEnglishLocale(): boolean {
				return this.defaultLocale === 'en';
			},
			...mapGetters(['nativelyNumberSuffixedDefaults']),
			activeNode (): INodeUi | null {
				return this.$store.getters.activeNode;
			},
			executionWaitingForWebhook (): boolean {
				return this.$store.getters.executionWaitingForWebhook;
			},
			isDemo (): boolean {
				return this.$route.name === VIEWS.DEMO;
			},
			lastSelectedNode (): INodeUi | null {
				return this.$store.getters.lastSelectedNode;
			},
			nodes (): INodeUi[] {
				return this.$store.getters.allNodes;
			},
			runButtonText (): string {
				if (this.workflowRunning === false) {
					return this.$locale.baseText('nodeView.runButtonText.executeWorkflow');
				}

				if (this.executionWaitingForWebhook === true) {
					return this.$locale.baseText('nodeView.runButtonText.waitingForTriggerEvent');
				}

				return this.$locale.baseText('nodeView.runButtonText.executingWorkflow');
			},
			workflowStyle (): object {
				const offsetPosition = this.$store.getters.getNodeViewOffsetPosition;
				return {
					left: offsetPosition[0] + 'px',
					top: offsetPosition[1] + 'px',
				};
			},
			backgroundStyle (): object {
				return CanvasHelpers.getBackgroundStyles(this.nodeViewScale, this.$store.getters.getNodeViewOffsetPosition);
			},
			workflowClasses () {
				const returnClasses = [];
				if (this.ctrlKeyPressed === true) {
					if (this.$store.getters.isNodeViewMoveInProgress === true) {
						returnClasses.push('move-in-process');
					} else {
						returnClasses.push('move-active');
					}
				}
				if (this.selectActive || this.ctrlKeyPressed === true) {
					// Makes sure that nothing gets selected while select or move is active
					returnClasses.push('do-not-select');
				}
				return returnClasses;
			},
			workflowExecution (): IExecutionResponse | null {
				return this.$store.getters.getWorkflowExecution;
			},
			workflowRunning (): boolean {
				return this.$store.getters.isActionActive('workflowRunning');
			},
		},
		data () {
			return {
				GRID_SIZE: CanvasHelpers.GRID_SIZE,
				STICKY_NODE_TYPE,
				createNodeActive: false,
				instance: jsPlumb.getInstance(),
				lastSelectedConnection: null as null | Connection,
				lastClickPosition: [450, 450] as XYPosition,
				nodeViewScale: 1,
				ctrlKeyPressed: false,
				stopExecutionInProgress: false,
				blankRedirect: false,
				credentialsUpdated: false,
				newNodeInsertPosition: null as XYPosition | null,
				pullConnActiveNodeName: null as string | null,
				pullConnActive: false,
				dropPrevented: false,
				renamingActive: false,
			};
		},
		beforeDestroy () {
			this.resetWorkspace();
			// Make sure the event listeners get removed again else we
			// could add up with them registred multiple times
			document.removeEventListener('keydown', this.keyDown);
			document.removeEventListener('keyup', this.keyUp);
		},
		methods: {
			toggleTheme () {
				this.$store.commit('ui/toggleTheme');
			},
			toggleGoogleTheme() {
				this.$store.commit('ui/toggleGoogleTheme');
			},
			toggleBVGTheme() {
				this.$store.commit('ui/toggleBVGTheme');
			},
			clearExecutionData () {
				this.$store.commit('setWorkflowExecutionData', null);
				this.updateNodesExecutionIssues();
			},
			translateName(type: string, originalName: string) {
				return this.$locale.headerText({
					key: `headers.${this.$locale.shortNodeType(type)}.displayName`,
					fallback: originalName,
				});
			},
			getUniqueNodeName({
				originalName,
				additionalUsedNames = [],
				type = '',
			} : {
				originalName: string,
				additionalUsedNames?: string[],
				type?: string,
			}) {
				const allNodeNamesOnCanvas = this.$store.getters.allNodes.map((n: INodeUi) => n.name);
				originalName = this.isEnglishLocale ? originalName : this.translateName(type, originalName);

				if (
					!allNodeNamesOnCanvas.includes(originalName) &&
					!additionalUsedNames.includes(originalName)
				) {
					return originalName; // already unique
				}

				let natives: string[] = this.nativelyNumberSuffixedDefaults;
				natives = this.isEnglishLocale ? natives : natives.map(name => {
					const type = name.toLowerCase().replace('_', '');
					return this.translateName(type, name);
				});

				const found = natives.find((n) => originalName.startsWith(n));

				let ignore, baseName, nameIndex, uniqueName;
				let index = 1;

				if (found) {
					// name natively ends with number
					nameIndex = originalName.split(found).pop();
					if (nameIndex) {
						index = parseInt(nameIndex, 10);
					}
					baseName = uniqueName = found;
				} else {
					const nameMatch = originalName.match(/(.*\D+)(\d*)/);

					if (nameMatch === null) {
						// name is only a number
						index = parseInt(originalName, 10);
						baseName = '';
						uniqueName = baseName + index;
					} else {
						// name is string or string/number combination
						[ignore, baseName, nameIndex] = nameMatch;
						if (nameIndex !== '') {
							index = parseInt(nameIndex, 10);
						}
						uniqueName = baseName;
					}
				}

				while (
					allNodeNamesOnCanvas.includes(uniqueName) ||
					additionalUsedNames.includes(uniqueName)
				) {
					uniqueName = baseName + (index++);
				}

				return uniqueName;
			},
			async onSaveKeyboardShortcut () {
				const saved = await this.saveCurrentWorkflow();
				if (saved) this.$store.dispatch('settings/fetchPromptsData');
			},
			openNodeCreator (source: string) {
				this.createNodeActive = true;
				this.$externalHooks().run('nodeView.createNodeActiveChanged', { source, createNodeActive: this.createNodeActive });
				this.$telemetry.trackNodesPanel('nodeView.createNodeActiveChanged', { source, workflow_id: this.$store.getters.workflowId, createNodeActive: this.createNodeActive });
			},
			async openExecution (executionId: string) {
				this.resetWorkspace();

				let data: IExecutionResponse | undefined;
				try {
					data = await this.restApi().getExecution(executionId);
				} catch (error) {
					this.$showError(
						error,
						this.$locale.baseText('nodeView.showError.openExecution.title'),
					);
					return;
				}

				if (data === undefined) {
					throw new Error(`Execution with id "${executionId}" could not be found!`);
				}

				this.$store.commit('setWorkflowName', {newName: data.workflowData.name, setStateDirty: false});
				this.$store.commit('setWorkflowId', PLACEHOLDER_EMPTY_WORKFLOW_ID);

				this.$store.commit('setWorkflowExecutionData', data);

				await this.addNodes(JSON.parse(JSON.stringify(data.workflowData.nodes)), JSON.parse(JSON.stringify(data.workflowData.connections)));
				this.$nextTick(() => {
					this.zoomToFit();
					this.$store.commit('setStateDirty', false);
				});

				this.$externalHooks().run('execution.open', { workflowId: data.workflowData.id, workflowName: data.workflowData.name, executionId });
				this.$telemetry.track('User opened read-only execution', { workflow_id: data.workflowData.id, execution_mode: data.mode, execution_finished: data.finished });

				if (data.finished !== true && data && data.data && data.data.resultData && data.data.resultData.error) {
					// Check if any node contains an error
					let nodeErrorFound = false;
					if (data.data.resultData.runData) {
						const runData = data.data.resultData.runData;
						errorCheck:
						for (const nodeName of Object.keys(runData)) {
							for (const taskData of runData[nodeName]) {
								if (taskData.error) {
									nodeErrorFound = true;
									break errorCheck;
								}
							}
						}
					}

					if (nodeErrorFound === false) {
						const resultError = data.data.resultData.error;
						const errorMessage = this.$getExecutionError(resultError);
						const shouldTrack = resultError && resultError.node && resultError.node.type.startsWith('n8n-nodes-base');
						this.$showMessage({
							title: 'Failed execution',
							message: errorMessage,
							type: 'error',
						}, shouldTrack);

						if (data.data.resultData.error.stack) {
							// Display some more information for now in console to make debugging easier
							// TODO: Improve this in the future by displaying in UI
							console.error(`Execution ${executionId} error:`); // eslint-disable-line no-console
							console.error(data.data.resultData.error.stack); // eslint-disable-line no-console
						}
					}
				}

				if ((data as IExecutionsSummary).waitTill) {
					this.$showMessage({
						title: this.$locale.baseText('nodeView.thisExecutionHasntFinishedYet'),
						message: `<a onclick="window.location.reload(false);">${this.$locale.baseText('nodeView.refresh')}</a> ${this.$locale.baseText('nodeView.toSeeTheLatestStatus')}.<br/> <a href="https://docs.n8n.io/nodes/n8n-nodes-base.wait/" target="_blank">${this.$locale.baseText('nodeView.moreInfo')}</a>`,
						type: 'warning',
						duration: 0,
					});
				}
			},
			async importWorkflowExact(data: {workflow: IWorkflowDataUpdate}) {
				if (!data.workflow.nodes || !data.workflow.connections) {
					throw new Error('Invalid workflow object');
				}
				this.resetWorkspace();
				data.workflow.nodes = CanvasHelpers.getFixedNodesList(data.workflow.nodes);
				await this.addNodes(data.workflow.nodes, data.workflow.connections);
				this.$nextTick(() => {
					this.zoomToFit();
				});
			},
			async openWorkflowTemplate (templateId: string) {
				this.setLoadingText(this.$locale.baseText('nodeView.loadingTemplate'));
				this.resetWorkspace();

				let data: IWorkflowTemplate | undefined;
				try {
					this.$externalHooks().run('template.requested', { templateId });
					data = await this.$store.dispatch('templates/getWorkflowTemplate', templateId);

					if (!data) {
						throw new Error(
							this.$locale.baseText(
								'nodeView.workflowTemplateWithIdCouldNotBeFound',
								{ interpolate: { templateId } },
							),
						);
					}
				} catch (error) {
					this.$showError(error, this.$locale.baseText('nodeView.couldntImportWorkflow'));
					this.$router.replace({ name: VIEWS.NEW_WORKFLOW });
					return;
				}

				data.workflow.nodes = CanvasHelpers.getFixedNodesList(data.workflow.nodes);

				this.blankRedirect = true;
				this.$router.replace({ name: VIEWS.NEW_WORKFLOW, query: { templateId } });

				await this.addNodes(data.workflow.nodes, data.workflow.connections);
				await this.$store.dispatch('workflows/setNewWorkflowName', data.name);
				this.$nextTick(() => {
					this.zoomToFit();
					this.$store.commit('setStateDirty', true);
				});

				this.$externalHooks().run('template.open', { templateId, templateName: data.name, workflow: data.workflow });
			},
			async openWorkflow (workflowId: string) {
				this.resetWorkspace();

				let data: IWorkflowDb | undefined;
				try {
					data = await this.restApi().getWorkflow(workflowId);
				} catch (error) {
					this.$showError(
						error,
						this.$locale.baseText('nodeView.showError.openWorkflow.title'),
					);
					return;
				}

				if (data === undefined) {
					throw new Error(
						this.$locale.baseText(
							'nodeView.workflowWithIdCouldNotBeFound',
							{ interpolate: { workflowId } },
						),
					);
				}

				this.$store.commit('setActive', data.active || false);
				this.$store.commit('setWorkflowId', workflowId);
				this.$store.commit('setWorkflowName', {newName: data.name, setStateDirty: false});
				this.$store.commit('setWorkflowSettings', data.settings || {});

				const tags = (data.tags || []) as ITag[];
				this.$store.commit('tags/upsertTags', tags);

				const tagIds = tags.map((tag) => tag.id);
				this.$store.commit('setWorkflowTagIds', tagIds || []);

				await this.addNodes(data.nodes, data.connections);
				if (!this.credentialsUpdated) {
					this.$store.commit('setStateDirty', false);
				}

				this.zoomToFit();

				this.$externalHooks().run('workflow.open', { workflowId, workflowName: data.name });

				return data;
			},
			touchTap (e: MouseEvent | TouchEvent) {
				if (this.isTouchDevice) {
					this.mouseDown(e);
				}
			},
			mouseDown (e: MouseEvent | TouchEvent) {
				// Save the location of the mouse click
				this.lastClickPosition = this.getMousePositionWithinNodeView(e);

				this.mouseDownMouseSelect(e as MouseEvent);
				this.mouseDownMoveWorkflow(e as MouseEvent);

				// Hide the node-creator
				this.createNodeActive = false;
			},
			mouseUp (e: MouseEvent) {
				this.mouseUpMouseSelect(e);
				this.mouseUpMoveWorkflow(e);
			},
			wheelScroll (e: WheelEvent) {
				//* Control + scroll zoom
				if (e.ctrlKey) {
					if (e.deltaY > 0) {
						this.zoomOut();
					} else {
						this.zoomIn();
					}

					e.preventDefault();
					return;
				}
				this.wheelMoveWorkflow(e);
			},
			keyUp (e: KeyboardEvent) {
				if (e.key === this.controlKeyCode) {
					this.ctrlKeyPressed = false;
				}
			},
			async keyDown (e: KeyboardEvent) {
				// @ts-ignore
				const path = e.path || (e.composedPath && e.composedPath());

				// Check if the keys got emitted from a message box or from something
				// else which should ignore the default keybindings
				for (let index = 0; index < path.length; index++) {
					if (path[index].className && typeof path[index].className === 'string' && (
						path[index].className.includes('ignore-key-press')
					)) {
						return;
					}
				}

				// el-dialog or el-message-box element is open
				if (window.document.body.classList.contains('el-popup-parent--hidden')) {
					return;
				}

				if (e.key === 'Escape') {
					this.createNodeActive = false;
					if (this.activeNode) {
						this.$externalHooks().run('dataDisplay.nodeEditingFinished');
						this.$store.commit('setActiveNode', null);
					}

					return;
				}

				// node modal is open
				if (this.activeNode) {
					return;
				}

				if (e.key === 'd') {
					this.callDebounced('deactivateSelectedNode', { debounceTime: 350 });

				} else if (e.key === 'Delete' || e.key === 'Backspace') {
					e.stopPropagation();
					e.preventDefault();

					this.callDebounced('deleteSelectedNodes', { debounceTime: 500 });

				} else if (e.key === 'Tab') {
					this.createNodeActive = !this.createNodeActive && !this.isReadOnly;
					this.$externalHooks().run('nodeView.createNodeActiveChanged', { source: 'tab', createNodeActive: this.createNodeActive });
					this.$telemetry.trackNodesPanel('nodeView.createNodeActiveChanged', { source: 'tab', workflow_id: this.$store.getters.workflowId, createNodeActive: this.createNodeActive });

				} else if (e.key === this.controlKeyCode) {
					this.ctrlKeyPressed = true;
				} else if (e.key === 'F2' && !this.isReadOnly) {
					const lastSelectedNode = this.lastSelectedNode;
					if (lastSelectedNode !== null && lastSelectedNode.type !== STICKY_NODE_TYPE) {
						this.callDebounced('renameNodePrompt', { debounceTime: 1500 }, lastSelectedNode.name);
					}
				} else if ((e.key === '=' || e.key === '+') && !this.isCtrlKeyPressed(e)) {
					this.zoomIn();
				} else if ((e.key === '_' || e.key === '-') && !this.isCtrlKeyPressed(e)) {
					this.zoomOut();
				} else if ((e.key === '0') && !this.isCtrlKeyPressed(e)) {
					this.resetZoom();
				} else if ((e.key === '1') && !this.isCtrlKeyPressed(e)) {
					this.zoomToFit();
				} else if ((e.key === 'a') && (this.isCtrlKeyPressed(e) === true)) {
					// Select all nodes
					e.stopPropagation();
					e.preventDefault();

					this.callDebounced('selectAllNodes', { debounceTime: 1000 });
				} else if ((e.key === 'c') && (this.isCtrlKeyPressed(e) === true)) {
					this.callDebounced('copySelectedNodes', { debounceTime: 1000 });
				} else if ((e.key === 'x') && (this.isCtrlKeyPressed(e) === true)) {
					// Cut nodes
					e.stopPropagation();
					e.preventDefault();

					this.callDebounced('cutSelectedNodes', { debounceTime: 1000 });
				} else if (e.key === 'o' && this.isCtrlKeyPressed(e) === true) {
					// Open workflow dialog
					e.stopPropagation();
					e.preventDefault();
					if (this.isDemo) {
						return;
					}

					this.$store.dispatch('ui/openModal', WORKFLOW_OPEN_MODAL_KEY);
				} else if (e.key === 'n' && this.isCtrlKeyPressed(e) === true && e.altKey === true) {
					// Create a new workflow
					e.stopPropagation();
					e.preventDefault();
					if (this.isDemo) {
						return;
					}

					if (this.$router.currentRoute.name === VIEWS.NEW_WORKFLOW) {
						this.$root.$emit('newWorkflow');
					} else {
						this.$router.push({ name: VIEWS.NEW_WORKFLOW });
					}

					this.$showMessage({
						title: this.$locale.baseText('nodeView.showMessage.keyDown.title'),
						type: 'success',
					});
				} else if ((e.key === 's') && (this.isCtrlKeyPressed(e) === true)) {
					// Save workflow
					e.stopPropagation();
					e.preventDefault();

					if (this.isReadOnly) {
						return;
					}

					this.callDebounced('onSaveKeyboardShortcut', { debounceTime: 1000 });
				} else if (e.key === 'Enter') {
					// Activate the last selected node
					const lastSelectedNode = this.lastSelectedNode;

					if (lastSelectedNode !== null) {
						if (lastSelectedNode.type === STICKY_NODE_TYPE && this.isReadOnly) {
							return;
						}
						this.$store.commit('setActiveNode', lastSelectedNode.name);
					}
				} else if (e.key === 'ArrowRight' && e.shiftKey === true) {
					// Select all downstream nodes
					e.stopPropagation();
					e.preventDefault();

					this.callDebounced('selectDownstreamNodes', { debounceTime: 1000 });
				} else if (e.key === 'ArrowRight') {
					// Set child node active
					const lastSelectedNode = this.lastSelectedNode;
					if (lastSelectedNode === null) {
						return;
					}

					const connections = this.$store.getters.outgoingConnectionsByNodeName(lastSelectedNode.name);

					if (connections.main === undefined || connections.main.length === 0) {
						return;
					}

					this.callDebounced('nodeSelectedByName', { debounceTime: 100 }, connections.main[0][0].node, false, true);
				} else if (e.key === 'ArrowLeft' && e.shiftKey === true) {
					// Select all downstream nodes
					e.stopPropagation();
					e.preventDefault();

					this.callDebounced('selectUpstreamNodes', { debounceTime: 1000 });
				} else if (e.key === 'ArrowLeft') {
					// Set parent node active
					const lastSelectedNode = this.lastSelectedNode;
					if (lastSelectedNode === null) {
						return;
					}

					const workflow = this.getWorkflow();

					if (!workflow.connectionsByDestinationNode.hasOwnProperty(lastSelectedNode.name)) {
						return;
					}

					const connections = workflow.connectionsByDestinationNode[lastSelectedNode.name];

					if (connections.main === undefined || connections.main.length === 0) {
						return;
					}

					this.callDebounced('nodeSelectedByName', { debounceTime: 100 }, connections.main[0][0].node, false, true);
				} else if (['ArrowUp', 'ArrowDown'].includes(e.key)) {
					// Set sibling node as active

					// Check first if it has a parent node
					const lastSelectedNode = this.lastSelectedNode;
					if (lastSelectedNode === null) {
						return;
					}

					const workflow = this.getWorkflow();

					if (!workflow.connectionsByDestinationNode.hasOwnProperty(lastSelectedNode.name)) {
						return;
					}

					const connections = workflow.connectionsByDestinationNode[lastSelectedNode.name];

					if (connections.main === undefined || connections.main.length === 0) {
						return;
					}

					const parentNode = connections.main[0][0].node;
					const connectionsParent = this.$store.getters.outgoingConnectionsByNodeName(parentNode);

					if (connectionsParent.main === undefined || connectionsParent.main.length === 0) {
						return;
					}

					// Get all the sibling nodes and their x positions to know which one to set active
					let siblingNode: INodeUi;
					let lastCheckedNodePosition = e.key === 'ArrowUp' ? -99999999 : 99999999;
					let nextSelectNode: string | null = null;
					for (const ouputConnections of connectionsParent.main) {
						for (const ouputConnection of ouputConnections) {
							if (ouputConnection.node === lastSelectedNode.name) {
								// Ignore current node
								continue;
							}
							siblingNode = this.$store.getters.getNodeByName(ouputConnection.node);

							if (e.key === 'ArrowUp') {
								// Get the next node on the left
								if (siblingNode.position[1] <= lastSelectedNode.position[1] && siblingNode.position[1] > lastCheckedNodePosition) {
									nextSelectNode = siblingNode.name;
									lastCheckedNodePosition = siblingNode.position[1];
								}
							} else {
								// Get the next node on the right
								if (siblingNode.position[1] >= lastSelectedNode.position[1] && siblingNode.position[1] < lastCheckedNodePosition) {
									nextSelectNode = siblingNode.name;
									lastCheckedNodePosition = siblingNode.position[1];
								}
							}
						}
					}

					if (nextSelectNode !== null) {
						this.callDebounced('nodeSelectedByName', { debounceTime: 100 }, nextSelectNode, false, true);
					}
				}
			},

			deactivateSelectedNode () {
				if (this.editAllowedCheck() === false) {
					return;
				}
				this.disableNodes(this.$store.getters.getSelectedNodes);
			},

			deleteSelectedNodes () {
				// Copy "selectedNodes" as the nodes get deleted out of selection
				// when they get deleted and if we would use original it would mess
				// with the index and would so not delete all nodes
				const nodesToDelete: string[] = this.$store.getters.getSelectedNodes.map((node: INodeUi) => {
					return node.name;
				});
				nodesToDelete.forEach((nodeName: string) => {
					this.removeNode(nodeName);
				});
			},

			selectAllNodes () {
				this.nodes.forEach((node) => {
					this.nodeSelectedByName(node.name);
				});
			},

			selectUpstreamNodes () {
				const lastSelectedNode = this.lastSelectedNode;
				if (lastSelectedNode === null) {
					return;
				}

				this.deselectAllNodes();

				// Get all upstream nodes and select them
				const workflow = this.getWorkflow();
				for (const nodeName of workflow.getParentNodes(lastSelectedNode.name)) {
					this.nodeSelectedByName(nodeName);
				}

				// At the end select the previously selected node again
				this.nodeSelectedByName(lastSelectedNode.name);
			},
			selectDownstreamNodes () {
				const lastSelectedNode = this.lastSelectedNode;
				if (lastSelectedNode === null) {
					return;
				}

				this.deselectAllNodes();

				// Get all downstream nodes and select them
				const workflow = this.getWorkflow();
				for (const nodeName of workflow.getChildNodes(lastSelectedNode.name)) {
					this.nodeSelectedByName(nodeName);
				}

				// At the end select the previously selected node again
				this.nodeSelectedByName(lastSelectedNode.name);
			},

			pushDownstreamNodes (sourceNodeName: string, margin: number) {
				const sourceNode = this.$store.getters.nodesByName[sourceNodeName];
				const workflow = this.getWorkflow();
				const childNodes = workflow.getChildNodes(sourceNodeName);
				for (const nodeName of childNodes) {
					const node = this.$store.getters.nodesByName[nodeName] as INodeUi;
					if (node.position[0] < sourceNode.position[0]) {
						continue;
					}

					const updateInformation = {
						name: nodeName,
						properties: {
							position: [node.position[0] + margin, node.position[1]],
						},
					};

					this.$store.commit('updateNodeProperties', updateInformation);
					this.onNodeMoved(node);
				}
			},

			cutSelectedNodes () {
				const deleteCopiedNodes = !this.isReadOnly;
				this.copySelectedNodes(deleteCopiedNodes);
				if (deleteCopiedNodes) {
					this.deleteSelectedNodes();
				}
			},

			copySelectedNodes (isCut: boolean) {
				this.getSelectedNodesToSave().then((data) => {
					const nodeData = JSON.stringify(data, null, 2);
					this.copyToClipboard(nodeData);
					if (data.nodes.length > 0) {
						if(!isCut){
							this.$showMessage({
								title: 'Copied!',
								message: '',
								type: 'success',
							});
						}
						this.$telemetry.track('User copied nodes', {
							node_types: data.nodes.map((node) => node.type),
							workflow_id: this.$store.getters.workflowId,
						});
					}
				});
			},

			resetZoom () {
				const { scale, offset } = CanvasHelpers.scaleReset({scale: this.nodeViewScale, offset: this.$store.getters.getNodeViewOffsetPosition});

				this.setZoomLevel(scale);
				this.$store.commit('setNodeViewOffsetPosition', {newOffset: offset});
			},

			zoomIn() {
				const { scale, offset: [xOffset, yOffset] } = CanvasHelpers.scaleBigger({scale: this.nodeViewScale, offset: this.$store.getters.getNodeViewOffsetPosition});

				this.setZoomLevel(scale);
				this.$store.commit('setNodeViewOffsetPosition', {newOffset: [xOffset, yOffset]});
			},

			zoomOut() {
				const { scale, offset: [xOffset, yOffset] } = CanvasHelpers.scaleSmaller({scale: this.nodeViewScale, offset: this.$store.getters.getNodeViewOffsetPosition});

				this.setZoomLevel(scale);
				this.$store.commit('setNodeViewOffsetPosition', {newOffset: [xOffset, yOffset]});
			},

			setZoomLevel (zoomLevel: number) {
				this.nodeViewScale = zoomLevel; // important for background
				const element = this.instance.getContainer() as HTMLElement;
				if (!element) {
					return;
				}

				// https://docs.jsplumbtoolkit.com/community/current/articles/zooming.html
				const prependProperties = ['webkit', 'moz', 'ms', 'o'];
				const scaleString = 'scale(' + zoomLevel + ')';

				for (let i = 0; i < prependProperties.length; i++) {
					// @ts-ignore
					element.style[prependProperties[i] + 'Transform'] = scaleString;
				}
				element.style['transform'] = scaleString;

				// @ts-ignore
				this.instance.setZoom(zoomLevel);
			},

			zoomToFit () {
				const nodes = this.$store.getters.allNodes as INodeUi[];

				if (nodes.length === 0) { // some unknown workflow executions
					return;
				}

				const {zoomLevel, offset} = CanvasHelpers.getZoomToFit(nodes, !this.isDemo);

				this.setZoomLevel(zoomLevel);
				this.$store.commit('setNodeViewOffsetPosition', {newOffset: offset});
			},

			async stopExecution () {
				const executionId = this.$store.getters.activeExecutionId;
				if (executionId === null) {
					return;
				}

				try {
					this.stopExecutionInProgress = true;
					await this.restApi().stopCurrentExecution(executionId);
					this.$showMessage({
						title: this.$locale.baseText('nodeView.showMessage.stopExecutionTry.title'),
						type: 'success',
					});
				} catch (error) {
					// Execution stop might fail when the execution has already finished. Let's treat this here.
					const execution = await this.restApi().getExecution(executionId);
					if (execution.finished) {
						const executedData = {
							data: execution.data,
							finished: execution.finished,
							mode: execution.mode,
							startedAt: execution.startedAt,
							stoppedAt: execution.stoppedAt,
						} as IRun;
						const pushData = {
							data: executedData,
							executionId,
							retryOf: execution.retryOf,
						} as IPushDataExecutionFinished;
						this.$store.commit('finishActiveExecution', pushData);
						this.$titleSet(execution.workflowData.name, 'IDLE');
						this.$store.commit('setExecutingNode', null);
						this.$store.commit('setWorkflowExecutionData', executedData);
						this.$store.commit('removeActiveAction', 'workflowRunning');
						this.$showMessage({
							title: this.$locale.baseText('nodeView.showMessage.stopExecutionCatch.title'),
							message: this.$locale.baseText('nodeView.showMessage.stopExecutionCatch.message'),
							type: 'success',
						});
					} else {
						this.$showError(
							error,
							this.$locale.baseText('nodeView.showError.stopExecution.title'),
						);
					}
				}
				this.stopExecutionInProgress = false;
			},

			async stopWaitingForWebhook () {
				try {
					await this.restApi().removeTestWebhook(this.$store.getters.workflowId);
				} catch (error) {
					this.$showError(
						error,
						this.$locale.baseText('nodeView.showError.stopWaitingForWebhook.title'),
					);
					return;
				}

				this.$showMessage({
					title: this.$locale.baseText('nodeView.showMessage.stopWaitingForWebhook.title'),
					type: 'success',
				});
			},

			/**
			 * This method gets called when data got pasted into the window
			 */
			async receivedCopyPasteData (plainTextData: string): Promise<void> {
				let workflowData: IWorkflowDataUpdate | undefined;

				// Check if it is an URL which could contain workflow data
				if (plainTextData.match(/^http[s]?:\/\/.*\.json$/i)) {
					// Pasted data points to a possible workflow JSON file

					if (this.editAllowedCheck() === false) {
						return;
					}

					const importConfirm = await this.confirmMessage(
						this.$locale.baseText(
							'nodeView.confirmMessage.receivedCopyPasteData.message',
							{ interpolate: { plainTextData } },
						),
						this.$locale.baseText('nodeView.confirmMessage.receivedCopyPasteData.headline'),
						'warning',
						this.$locale.baseText('nodeView.confirmMessage.receivedCopyPasteData.confirmButtonText'),
						this.$locale.baseText('nodeView.confirmMessage.receivedCopyPasteData.cancelButtonText'),
					);

					if (importConfirm === false) {
						return;
					}

					workflowData = await this.getWorkflowDataFromUrl(plainTextData);
					if (workflowData === undefined) {
						return;
					}
				} else {
					// Pasted data is is possible workflow data
					try {
						// Check first if it is valid JSON
						workflowData = JSON.parse(plainTextData);

						if (this.editAllowedCheck() === false) {
							return;
						}
					} catch (e) {
						// Is no valid JSON so ignore
						return;
					}
				}

				this.$telemetry.track('User pasted nodes', {
					workflow_id: this.$store.getters.workflowId,
				});

				return this.importWorkflowData(workflowData!);
			},

			// Returns the workflow data from a given URL. If no data gets found or
			// data is invalid it returns undefined and displays an error message by itself.
			async getWorkflowDataFromUrl (url: string): Promise<IWorkflowDataUpdate | undefined> {
				let workflowData: IWorkflowDataUpdate;

				this.startLoading();
				try {
					workflowData = await this.restApi().getWorkflowFromUrl(url);
				} catch (error) {
					this.stopLoading();
					this.$showError(
						error,
						this.$locale.baseText('nodeView.showError.getWorkflowDataFromUrl.title'),
					);
					return;
				}
				this.stopLoading();

				this.$telemetry.track('User imported workflow', { source: 'url', workflow_id: this.$store.getters.workflowId });

				return workflowData;
			},

			// Imports the given workflow data into the current workflow
			async importWorkflowData (workflowData: IWorkflowDataUpdate): Promise<void> {
				// If it is JSON check if it looks on the first look like data we can use
				if (
					!workflowData.hasOwnProperty('nodes') ||
					!workflowData.hasOwnProperty('connections')
				) {
					return;
				}

				try {
					// By default we automatically deselect all the currently
					// selected nodes and select the new ones
					this.deselectAllNodes();

					// Fix the node position as it could be totally offscreen
					// and the pasted nodes would so not be directly visible to
					// the user
					this.updateNodePositions(workflowData, CanvasHelpers.getNewNodePosition(this.nodes, this.lastClickPosition));

					const data = await this.addNodesToWorkflow(workflowData);

					setTimeout(() => {
						data.nodes!.forEach((node: INodeUi) => {
							this.nodeSelectedByName(node.name);
						});
					});
				} catch (error) {
					this.$showError(
						error,
						this.$locale.baseText('nodeView.showError.importWorkflowData.title'),
					);
				}
			},

			closeNodeCreator () {
				this.createNodeActive = false;
			},

			nodeTypeSelected (nodeTypeName: string) {
				this.addNodeButton(nodeTypeName);
				this.createNodeActive = false;
			},

			onDragOver(event: DragEvent) {
				event.preventDefault();
			},

			onDrop(event: DragEvent) {
				if (!event.dataTransfer) {
					return;
				}

				const nodeTypeName = event.dataTransfer.getData('nodeTypeName');
				if (nodeTypeName) {
					const mousePosition = this.getMousePositionWithinNodeView(event);

					this.addNodeButton(nodeTypeName, {
						position: [mousePosition[0] - CanvasHelpers.NODE_SIZE / 2, mousePosition[1] - CanvasHelpers.NODE_SIZE / 2],
						dragAndDrop: true,
					});
					this.createNodeActive = false;
				}
			},

			nodeDeselectedByName (nodeName: string) {
				const node = this.$store.getters.getNodeByName(nodeName);
				if (node) {
					this.nodeDeselected(node);
				}
			},

			nodeSelectedByName (nodeName: string, setActive = false, deselectAllOthers?: boolean) {
				if (deselectAllOthers === true) {
					this.deselectAllNodes();
				}

				const node = this.$store.getters.getNodeByName(nodeName);
				if (node) {
					this.nodeSelected(node);
				}

				this.$store.commit('setLastSelectedNode', node.name);
				this.$store.commit('setLastSelectedNodeOutputIndex', null);
				this.lastSelectedConnection = null;
				this.newNodeInsertPosition = null;

				if (setActive === true) {
					this.$store.commit('setActiveNode', node.name);
				}
			},
			showMaxNodeTypeError (nodeTypeData: INodeTypeDescription) {
				const maxNodes = nodeTypeData.maxNodes;
				this.$showMessage({
					title: this.$locale.baseText('nodeView.showMessage.showMaxNodeTypeError.title'),
					message: this.$locale.baseText('nodeView.showMessage.showMaxNodeTypeError.message',
						{
							adjustToNumber: maxNodes,
							interpolate: { nodeTypeDataDisplayName: nodeTypeData.displayName },
						},
					),
					type: 'error',
					duration: 0,
				});
			},
			async injectNode (nodeTypeName: string, options: AddNodeOptions = {}) {
				const nodeTypeData: INodeTypeDescription | null = this.$store.getters.nodeType(nodeTypeName);

				if (nodeTypeData === null) {
					this.$showMessage({
						title: this.$locale.baseText('nodeView.showMessage.addNodeButton.title'),
						message: this.$locale.baseText(
							'nodeView.showMessage.addNodeButton.message',
							{ interpolate: { nodeTypeName } },
						),
						type: 'error',
					});
					return;
				}

				if (nodeTypeData.maxNodes !== undefined && this.getNodeTypeCount(nodeTypeName) >= nodeTypeData.maxNodes) {
					this.showMaxNodeTypeError(nodeTypeData);
					return;
				}

				const newNodeData: INodeUi = {
					name: nodeTypeData.defaults.name as string,
					type: nodeTypeData.name,
					typeVersion: Array.isArray(nodeTypeData.version)
						? nodeTypeData.version.slice(-1)[0]
						: nodeTypeData.version,
					position: [0, 0],
					parameters: {},
				};

				// when pulling new connection from node or injecting into a connection
				const lastSelectedNode = this.lastSelectedNode;

				if (options.position) {
					newNodeData.position = CanvasHelpers.getNewNodePosition(this.nodes, options.position);
				} else if (lastSelectedNode) {
					const lastSelectedConnection = this.lastSelectedConnection;
					if (lastSelectedConnection) { // set when injecting into a connection
						const [diffX] = CanvasHelpers.getConnectorLengths(lastSelectedConnection);
						if (diffX <= CanvasHelpers.MAX_X_TO_PUSH_DOWNSTREAM_NODES) {
							this.pushDownstreamNodes(lastSelectedNode.name, CanvasHelpers.PUSH_NODES_OFFSET);
						}
					}

					// set when pulling connections
					if (this.newNodeInsertPosition) {
						newNodeData.position = CanvasHelpers.getNewNodePosition(this.nodes, [
							this.newNodeInsertPosition[0] + CanvasHelpers.GRID_SIZE,
							this.newNodeInsertPosition[1] - CanvasHelpers.NODE_SIZE / 2,
						]);
						this.newNodeInsertPosition = null;
					} else {
						let yOffset = 0;

						if (lastSelectedConnection) {
							const sourceNodeType = this.$store.getters.nodeType(lastSelectedNode.type, lastSelectedNode.typeVersion) as INodeTypeDescription | null;
							const offsets = [[-100, 100], [-140, 0, 140], [-240, -100, 100, 240]];
							if (sourceNodeType && sourceNodeType.outputs.length > 1) {
								const offset = offsets[sourceNodeType.outputs.length - 2];
								const sourceOutputIndex = lastSelectedConnection.__meta ? lastSelectedConnection.__meta.sourceOutputIndex : 0;
								yOffset = offset[sourceOutputIndex];
							}
						}

						// If a node is active then add the new node directly after the current one
						// newNodeData.position = [activeNode.position[0], activeNode.position[1] + 60];
						newNodeData.position = CanvasHelpers.getNewNodePosition(
							this.nodes,
							[lastSelectedNode.position[0] + CanvasHelpers.PUSH_NODES_OFFSET, lastSelectedNode.position[1] + yOffset],
							[100, 0],
						);
					}
				} else {
					// If no node is active find a free spot
					newNodeData.position = CanvasHelpers.getNewNodePosition(this.nodes, this.lastClickPosition);
				}


				// Check if node-name is unique else find one that is
				newNodeData.name = this.getUniqueNodeName({
					originalName: newNodeData.name,
					type: newNodeData.type,
				});

				if (nodeTypeData.webhooks && nodeTypeData.webhooks.length) {
					newNodeData.webhookId = uuidv4();
				}

				await this.addNodes([newNodeData]);

				this.$store.commit('setStateDirty', true);

				if (nodeTypeName === STICKY_NODE_TYPE) {
					this.$telemetry.trackNodesPanel('nodeView.addSticky', { workflow_id: this.$store.getters.workflowId });
				} else {
					this.$externalHooks().run('nodeView.addNodeButton', { nodeTypeName });
					this.$telemetry.trackNodesPanel('nodeView.addNodeButton', {
						node_type: nodeTypeName,
						workflow_id: this.$store.getters.workflowId,
						drag_and_drop: options.dragAndDrop,
					} as IDataObject);
				}

				// Automatically deselect all nodes and select the current one and also active
				// current node
				this.deselectAllNodes();
				setTimeout(() => {
					this.nodeSelectedByName(newNodeData.name, nodeTypeName !== STICKY_NODE_TYPE);
				});

				return newNodeData;
			},
			getConnection (sourceNodeName: string, sourceNodeOutputIndex: number, targetNodeName: string, targetNodeOuputIndex: number): IConnection | undefined {
				const nodeConnections = (this.$store.getters.outgoingConnectionsByNodeName(sourceNodeName) as INodeConnections).main;
				if (nodeConnections) {
					const connections: IConnection[] | null = nodeConnections[sourceNodeOutputIndex];

					if (connections) {
						return connections.find((connection: IConnection) => connection.node === targetNodeName && connection.index === targetNodeOuputIndex);
					}
				}

				return undefined;
			},
			connectTwoNodes (sourceNodeName: string, sourceNodeOutputIndex: number, targetNodeName: string, targetNodeOuputIndex: number) {
				if (this.getConnection(sourceNodeName, sourceNodeOutputIndex, targetNodeName, targetNodeOuputIndex)) {
					return;
				}

				const connectionData = [
					{
						node: sourceNodeName,
						type: 'main',
						index: sourceNodeOutputIndex,
					},
					{
						node: targetNodeName,
						type: 'main',
						index: targetNodeOuputIndex,
					},
				] as [IConnection, IConnection];

				this.__addConnection(connectionData, true);
			},
			async addNodeButton (nodeTypeName: string, options: AddNodeOptions = {}) {
				if (this.editAllowedCheck() === false) {
					return;
				}

				const lastSelectedConnection = this.lastSelectedConnection;
				const lastSelectedNode = this.lastSelectedNode;
				const lastSelectedNodeOutputIndex = this.$store.getters.lastSelectedNodeOutputIndex;

				const newNodeData = await this.injectNode(nodeTypeName, options);
				if (!newNodeData) {
					return;
				}

				const outputIndex = lastSelectedNodeOutputIndex || 0;

				// If a node is last selected then connect between the active and its child ones
				if (lastSelectedNode) {
					await Vue.nextTick();

					if (lastSelectedConnection && lastSelectedConnection.__meta) {
						this.__deleteJSPlumbConnection(lastSelectedConnection);

						const targetNodeName = lastSelectedConnection.__meta.targetNodeName;
						const targetOutputIndex = lastSelectedConnection.__meta.targetOutputIndex;
						this.connectTwoNodes(newNodeData.name, 0, targetNodeName, targetOutputIndex);
					}

					// Connect active node to the newly created one
					this.connectTwoNodes(lastSelectedNode.name, outputIndex, newNodeData.name, 0);
				}
			},
			initNodeView () {
				this.instance.importDefaults({
					Connector: CanvasHelpers.CONNECTOR_FLOWCHART_TYPE,
					Endpoint: ['Dot', { radius: 5 }],
					DragOptions: { cursor: 'pointer', zIndex: 5000 },
					PaintStyle: CanvasHelpers.CONNECTOR_PAINT_STYLE_DEFAULT,
					HoverPaintStyle: CanvasHelpers.CONNECTOR_PAINT_STYLE_PRIMARY,
					ConnectionOverlays: CanvasHelpers.CONNECTOR_ARROW_OVERLAYS,
					Container: '#node-view',
				});

				const insertNodeAfterSelected = (info: {sourceId: string, index: number, eventSource: string, connection?: Connection}) => {
					// Get the node and set it as active that new nodes
					// which get created get automatically connected
					// to it.
					const sourceNodeName = this.$store.getters.getNodeNameByIndex(info.sourceId.slice(NODE_NAME_PREFIX.length));
					this.$store.commit('setLastSelectedNode', sourceNodeName);
					this.$store.commit('setLastSelectedNodeOutputIndex', info.index);
					this.newNodeInsertPosition = null;

					if (info.connection) {
						this.lastSelectedConnection = info.connection;
					}

					this.openNodeCreator(info.eventSource);
				};

				this.instance.bind('connectionAborted', (connection) => {
					try {
						if (this.dropPrevented) {
							this.dropPrevented = false;
							return;
						}

						if (this.pullConnActiveNodeName) {
							const sourceNodeName = this.$store.getters.getNodeNameByIndex(connection.sourceId.slice(NODE_NAME_PREFIX.length));
							const outputIndex = connection.getParameters().index;

							this.connectTwoNodes(sourceNodeName, outputIndex, this.pullConnActiveNodeName, 0);
							this.pullConnActiveNodeName = null;
							return;
						}

						insertNodeAfterSelected({
							sourceId: connection.sourceId,
							index: connection.getParameters().index,
							eventSource: 'node_connection_drop',
						});
					} catch (e) {
						console.error(e);  // eslint-disable-line no-console
					}
				});

				this.instance.bind('beforeDrop', (info) => {
					try {
						const sourceInfo = info.connection.endpoints[0].getParameters();
						// @ts-ignore
						const targetInfo = info.dropEndpoint.getParameters();

						const sourceNodeName = this.$store.getters.getNodeNameByIndex(sourceInfo.nodeIndex);
						const targetNodeName = this.$store.getters.getNodeNameByIndex(targetInfo.nodeIndex);

						// check for duplicates
						if (this.getConnection(sourceNodeName, sourceInfo.index, targetNodeName, targetInfo.index)) {
							this.dropPrevented = true;
							this.pullConnActiveNodeName = null;
							return false;
						}

						return true;
					} catch (e) {
						console.error(e);  // eslint-disable-line no-console
						return true;
					}
				});

				// only one set of visible actions should be visible at the same time
				let activeConnection: null | Connection = null;

				this.instance.bind('connection', (info: OnConnectionBindInfo) => {
					try {
						const sourceInfo = info.sourceEndpoint.getParameters();
						const targetInfo = info.targetEndpoint.getParameters();

						const sourceNodeName = this.$store.getters.getNodeNameByIndex(sourceInfo.nodeIndex);
						const targetNodeName = this.$store.getters.getNodeNameByIndex(targetInfo.nodeIndex);

						info.connection.__meta = {
							sourceNodeName,
							sourceOutputIndex: sourceInfo.index,
							targetNodeName,
							targetOutputIndex: targetInfo.index,
						};

						CanvasHelpers.resetConnection(info.connection);

						if (this.isReadOnly === false) {
							let exitTimer: NodeJS.Timeout | undefined;
							let enterTimer: NodeJS.Timeout | undefined;
							info.connection.bind('mouseover', (connection: Connection) => {
								try {
									if (exitTimer !== undefined) {
										clearTimeout(exitTimer);
										exitTimer = undefined;
									}

									if (enterTimer) {
										return;
									}

									if (!info.connection || info.connection === activeConnection) {
										return;
									}

									CanvasHelpers.hideConnectionActions(activeConnection);


									enterTimer = setTimeout(() => {
										enterTimer = undefined;
										if (info.connection) {
											activeConnection = info.connection;
											CanvasHelpers.showConectionActions(info.connection);
										}
									}, 150);
								} catch (e) {
									console.error(e); // eslint-disable-line no-console
								}
							});

							info.connection.bind('mouseout', (connection: Connection) => {
								try {
									if (exitTimer) {
										return;
									}

									if (enterTimer) {
										clearTimeout(enterTimer);
										enterTimer = undefined;
									}

									if (!info.connection || activeConnection !== info.connection) {
										return;
									}

									exitTimer = setTimeout(() => {
										exitTimer = undefined;

										if (info.connection && activeConnection === info.connection) {
											CanvasHelpers.hideConnectionActions(activeConnection);
											activeConnection = null;
										}
									}, 500);
								} catch (e) {
									console.error(e); // eslint-disable-line no-console
								}
							});

							CanvasHelpers.addConnectionActionsOverlay(info.connection,
								() => {
									activeConnection = null;
									this.__deleteJSPlumbConnection(info.connection);
								},
								() => {
									setTimeout(() => {
										insertNodeAfterSelected({
											sourceId: info.sourceId,
											index: sourceInfo.index,
											connection: info.connection,
											eventSource: 'node_connection_action',
										});
									}, 150);
								});
						}

						CanvasHelpers.moveBackInputLabelPosition(info.targetEndpoint);

						this.$store.commit('addConnection', {
							connection: [
								{
									node: sourceNodeName,
									type: sourceInfo.type,
									index: sourceInfo.index,
								},
								{
									node: targetNodeName,
									type: targetInfo.type,
									index: targetInfo.index,
								},
							],
							setStateDirty: true,
						});
					} catch (e) {
						console.error(e); // eslint-disable-line no-console
					}
				});

				this.instance.bind('connectionMoved', (info) => {
					try {
						// When a connection gets moved from one node to another it for some reason
						// calls the "connection" event but not the "connectionDetached" one. So we listen
						// additionally to the "connectionMoved" event and then only delete the existing connection.

						CanvasHelpers.resetInputLabelPosition(info.originalTargetEndpoint);

						// @ts-ignore
						const sourceInfo = info.originalSourceEndpoint.getParameters();
						// @ts-ignore
						const targetInfo = info.originalTargetEndpoint.getParameters();

						const connectionInfo = [
							{
								node: this.$store.getters.getNodeNameByIndex(sourceInfo.nodeIndex),
								type: sourceInfo.type,
								index: sourceInfo.index,
							},
							{
								node: this.$store.getters.getNodeNameByIndex(targetInfo.nodeIndex),
								type: targetInfo.type,
								index: targetInfo.index,
							},
						] as [IConnection, IConnection];

						this.__removeConnection(connectionInfo, false);
					} catch (e) {
						console.error(e); // eslint-disable-line no-console
					}
				});

				this.instance.bind('connectionDetached', (info) => {
					try {
						CanvasHelpers.resetInputLabelPosition(info.targetEndpoint);
						info.connection.removeOverlays();
						this.__removeConnectionByConnectionInfo(info, false);

						if (this.pullConnActiveNodeName) { // establish new connection when dragging connection from one node to another
							const sourceNodeName = this.$store.getters.getNodeNameByIndex(info.connection.sourceId.slice(NODE_NAME_PREFIX.length));
							const outputIndex = info.connection.getParameters().index;

							this.connectTwoNodes(sourceNodeName, outputIndex, this.pullConnActiveNodeName, 0);
							this.pullConnActiveNodeName = null;
						}
					} catch (e) {
						console.error(e); // eslint-disable-line no-console
					}
				});

				// @ts-ignore
				this.instance.bind('connectionDrag', (connection: Connection) => {
					try {
						this.pullConnActiveNodeName = null;
						this.pullConnActive = true;
						this.newNodeInsertPosition = null;
						CanvasHelpers.resetConnection(connection);

						const nodes = [...document.querySelectorAll('.node-default')];

						const onMouseMove = (e: MouseEvent | TouchEvent) => {
							if (!connection) {
								return;
							}

							const element = document.querySelector('.jtk-endpoint.dropHover');
							if (element) {
								// @ts-ignore
								CanvasHelpers.showDropConnectionState(connection, element._jsPlumb);
								return;
							}

							const inputMargin = 24;
							const intersecting = nodes.find((element: Element) => {
								const {top, left, right, bottom} = element.getBoundingClientRect();
								const [x, y] = CanvasHelpers.getMousePosition(e);
								if (top <= y && bottom >= y && (left - inputMargin) <= x && right >= x) {
									const nodeName = (element as HTMLElement).dataset['name'] as string;
									const node = this.$store.getters.getNodeByName(nodeName) as INodeUi | null;
									if (node) {
										const nodeType = this.$store.getters.nodeType(node.type, node.typeVersion) as INodeTypeDescription | null;
										if (nodeType && nodeType.inputs && nodeType.inputs.length === 1) {
											this.pullConnActiveNodeName = node.name;
											const endpoint = this.instance.getEndpoint(this.getInputEndpointUUID(nodeName, 0));

											CanvasHelpers.showDropConnectionState(connection, endpoint);

											return true;
										}
									}
								}

								return false;
							});

							if (!intersecting) {
								CanvasHelpers.showPullConnectionState(connection);
								this.pullConnActiveNodeName = null;
							}
						};

						const onMouseUp = (e: MouseEvent | TouchEvent) => {
							this.pullConnActive = false;
							this.newNodeInsertPosition = this.getMousePositionWithinNodeView(e);
							CanvasHelpers.resetConnectionAfterPull(connection);
							window.removeEventListener('mousemove', onMouseMove);
							window.removeEventListener('mouseup', onMouseUp);
						};

						window.addEventListener('mousemove', onMouseMove);
						window.addEventListener('touchmove', onMouseMove);
						window.addEventListener('mouseup', onMouseUp);
						window.addEventListener('touchend', onMouseMove);
					} catch (e) {
						console.error(e); // eslint-disable-line no-console
					}
				});

				// @ts-ignore
				this.instance.bind(('plusEndpointClick'), (endpoint: Endpoint) => {
					if (endpoint && endpoint.__meta) {
						insertNodeAfterSelected({
							sourceId: endpoint.__meta.nodeId,
							index: endpoint.__meta.index,
							eventSource: 'plus_endpoint',
						});
					}
				});
			},
			async newWorkflow (): Promise<void> {
				await this.resetWorkspace();
				await this.$store.dispatch('workflows/setNewWorkflowName');
				this.$store.commit('setStateDirty', false);

				await this.addNodes([{...CanvasHelpers.DEFAULT_START_NODE}]);

				this.nodeSelectedByName(CanvasHelpers.DEFAULT_START_NODE.name, false);

				this.$store.commit('setStateDirty', false);

				this.setZoomLevel(1);
				setTimeout(() => {
					this.$store.commit('setNodeViewOffsetPosition', {newOffset: [0, 0]});
				}, 0);
			},
			async initView (): Promise<void> {
				if (this.$route.params.action === 'workflowSave') {
					// In case the workflow got saved we do not have to run init
					// as only the route changed but all the needed data is already loaded
					this.$store.commit('setStateDirty', false);
					return Promise.resolve();
				}

				if (this.blankRedirect) {
					this.blankRedirect = false;
				}
				else if (this.$route.name === VIEWS.TEMPLATE_IMPORT) {
					const templateId = this.$route.params.id;
					await this.openWorkflowTemplate(templateId);
				}
				else if (this.$route.name === VIEWS.EXECUTION) {
					// Load an execution
					const executionId = this.$route.params.id;
					await this.openExecution(executionId);
				} else {

					const result = this.$store.getters.getStateIsDirty;
					if(result) {
						const confirmModal = await this.confirmModal(
							this.$locale.baseText('nodeView.confirmMessage.initView.message'),
							this.$locale.baseText('nodeView.confirmMessage.initView.headline'),
							'warning',
							this.$locale.baseText('nodeView.confirmMessage.initView.confirmButtonText'),
							this.$locale.baseText('nodeView.confirmMessage.initView.cancelButtonText'),
							true,
						);

						if (confirmModal === MODAL_CONFIRMED) {
							const saved = await this.saveCurrentWorkflow();
							if (saved) this.$store.dispatch('settings/fetchPromptsData');
						} else if (confirmModal === MODAL_CLOSE) {
							return Promise.resolve();
						}
					}

					// Load a workflow
					let workflowId = null as string | null;
					if (this.$route.params.name) {
						workflowId = this.$route.params.name;
					}
					if (workflowId !== null) {
						const workflow = await this.restApi().getWorkflow(workflowId);
						if (!workflow) {
							this.$router.push({
								name: VIEWS.NEW_WORKFLOW,
							});
							this.$showMessage({
								title: 'Error',
								message: this.$locale.baseText('openWorkflow.workflowNotFoundError'),
								type: 'error',
							});
						} else {
							this.$titleSet(workflow.name, 'IDLE');
							// Open existing workflow
							await this.openWorkflow(workflowId);
						}
					} else {
						// Create new workflow
						await this.newWorkflow();
					}
				}

				document.addEventListener('keydown', this.keyDown);
				document.addEventListener('keyup', this.keyUp);

				window.addEventListener("beforeunload",  (e) => {
					if(this.isDemo){
						return;
					}
					else if(this.$store.getters.getStateIsDirty === true) {
						const confirmationMessage = this.$locale.baseText('nodeView.itLooksLikeYouHaveBeenEditingSomething');
						(e || window.event).returnValue = confirmationMessage; //Gecko + IE
						return confirmationMessage; //Gecko + Webkit, Safari, Chrome etc.
					} else {
						this.startLoading(
							this.$locale.baseText('nodeView.redirecting'),
						);

						return;
					}
				});
			},
			getOutputEndpointUUID(nodeName: string, index: number) {
				return CanvasHelpers.getOutputEndpointUUID(this.getNodeIndex(nodeName), index);
			},
			getInputEndpointUUID(nodeName: string, index: number) {
				return CanvasHelpers.getInputEndpointUUID(this.getNodeIndex(nodeName), index);
			},
			__addConnection (connection: [IConnection, IConnection], addVisualConnection = false) {
				if (addVisualConnection === true) {
					const uuid: [string, string] = [
						this.getOutputEndpointUUID(connection[0].node, connection[0].index),
						this.getInputEndpointUUID(connection[1].node, connection[1].index),
					];

					// Create connections in DOM
					// @ts-ignore
					this.instance.connect({
						uuids: uuid,
						detachable: !this.isReadOnly,
					});
				} else {
					const connectionProperties = {connection, setStateDirty: false};
					// When nodes get connected it gets saved automatically to the storage
					// so if we do not connect we have to save the connection manually
					this.$store.commit('addConnection', connectionProperties);
				}
			},
			__removeConnection (connection: [IConnection, IConnection], removeVisualConnection = false) {
				if (removeVisualConnection === true) {
					// @ts-ignore
					const connections = this.instance.getConnections({
						source: NODE_NAME_PREFIX + this.getNodeIndex(connection[0].node),
						target: NODE_NAME_PREFIX + this.getNodeIndex(connection[1].node),
					});

					// @ts-ignore
					connections.forEach((connectionInstance) => {
						this.__deleteJSPlumbConnection(connectionInstance);
					});
				}

				this.$store.commit('removeConnection', { connection });
			},
			__deleteJSPlumbConnection(connection: Connection) {
				// Make sure to remove the overlay else after the second move
				// it visibly stays behind free floating without a connection.
				connection.removeOverlays();

				const sourceEndpoint = connection.endpoints && connection.endpoints[0];
				this.pullConnActiveNodeName = null; // prevent new connections when connectionDetached is triggered
				this.instance.deleteConnection(connection); // on delete, triggers connectionDetached event which applies mutation to store
				if (sourceEndpoint) {
					const endpoints = this.instance.getEndpoints(sourceEndpoint.elementId);
					endpoints.forEach((endpoint: Endpoint) => endpoint.repaint()); // repaint both circle and plus endpoint
				}
			},
			__removeConnectionByConnectionInfo (info: OnConnectionBindInfo, removeVisualConnection = false) {
				// @ts-ignore
				const sourceInfo = info.sourceEndpoint.getParameters();
				// @ts-ignore
				const targetInfo = info.targetEndpoint.getParameters();

				const connectionInfo = [
					{
						node: this.$store.getters.getNodeNameByIndex(sourceInfo.nodeIndex),
						type: sourceInfo.type,
						index: sourceInfo.index,
					},
					{
						node: this.$store.getters.getNodeNameByIndex(targetInfo.nodeIndex),
						type: targetInfo.type,
						index: targetInfo.index,
					},
				] as [IConnection, IConnection];

				if (removeVisualConnection) {
					this.__deleteJSPlumbConnection(info.connection);
				}

				this.$store.commit('removeConnection', { connection: connectionInfo });
			},
			async duplicateNode (nodeName: string) {
				if (this.editAllowedCheck() === false) {
					return;
				}

				const node = this.$store.getters.getNodeByName(nodeName);

				const nodeTypeData: INodeTypeDescription | null= this.$store.getters.nodeType(node.type, node.typeVersion);
				if (nodeTypeData && nodeTypeData.maxNodes !== undefined && this.getNodeTypeCount(node.type) >= nodeTypeData.maxNodes) {
					this.showMaxNodeTypeError(nodeTypeData);
					return;
				}

				// Deep copy the data so that data on lower levels of the node-properties do
				// not share objects
				const newNodeData = JSON.parse(JSON.stringify(this.getNodeDataToSave(node)));

				// Check if node-name is unique else find one that is
				newNodeData.name = this.getUniqueNodeName({
					originalName: newNodeData.name,
					type: newNodeData.type,
				});

				newNodeData.position = CanvasHelpers.getNewNodePosition(
					this.nodes,
					[node.position[0], node.position[1] + 140],
					[0, 140],
				);

				if (newNodeData.webhookId) {
					// Make sure that the node gets a new unique webhook-ID
					newNodeData.webhookId = uuidv4();
				}

				await this.addNodes([newNodeData]);

				this.$store.commit('setStateDirty', true);

				// Automatically deselect all nodes and select the current one and also active
				// current node
				this.deselectAllNodes();
				setTimeout(() => {
					this.nodeSelectedByName(newNodeData.name, false);
				});

				this.$telemetry.track('User duplicated node', { node_type: node.type, workflow_id: this.$store.getters.workflowId });
			},
			getJSPlumbConnection (sourceNodeName: string, sourceOutputIndex: number, targetNodeName: string, targetInputIndex: number): Connection | undefined {
				const sourceIndex = this.getNodeIndex(sourceNodeName);
				const sourceId = `${NODE_NAME_PREFIX}${sourceIndex}`;

				const targetIndex = this.getNodeIndex(targetNodeName);
				const targetId = `${NODE_NAME_PREFIX}${targetIndex}`;

				const sourceEndpoint = CanvasHelpers.getOutputEndpointUUID(sourceIndex, sourceOutputIndex);
				const targetEndpoint = CanvasHelpers.getInputEndpointUUID(targetIndex, targetInputIndex);

				// @ts-ignore
				const connections = this.instance.getConnections({
					source: sourceId,
					target: targetId,
				}) as Connection[];

				return connections.find((connection: Connection) => {
					const uuids = connection.getUuids();
					return uuids[0] === sourceEndpoint && uuids[1] === targetEndpoint;
				});
			},
			getJSPlumbEndpoints (nodeName: string): Endpoint[] {
				const nodeIndex = this.getNodeIndex(nodeName);
				const nodeId = `${NODE_NAME_PREFIX}${nodeIndex}`;
				return this.instance.getEndpoints(nodeId);
			},
			getPlusEndpoint (nodeName: string, outputIndex: number): Endpoint | undefined {
				const endpoints = this.getJSPlumbEndpoints(nodeName);
				// @ts-ignore
				return endpoints.find((endpoint: Endpoint) => endpoint.type === 'N8nPlus' && endpoint.__meta && endpoint.__meta.index === outputIndex);
			},
			getIncomingOutgoingConnections(nodeName: string): {incoming: Connection[], outgoing: Connection[]} {
				const name = `${NODE_NAME_PREFIX}${this.$store.getters.getNodeIndex(nodeName)}`;
				// @ts-ignore
				const outgoing = this.instance.getConnections({
					source: name,
				}) as Connection[];

				// @ts-ignore
				const incoming = this.instance.getConnections({
					target: name,
				}) as Connection[];

				return {
					incoming,
					outgoing,
				};
			},
			onNodeMoved (node: INodeUi) {
				const {incoming, outgoing} = this.getIncomingOutgoingConnections(node.name);

				[...incoming, ...outgoing].forEach((connection: Connection) => {
					CanvasHelpers.showOrHideMidpointArrow(connection);
					CanvasHelpers.showOrHideItemsLabel(connection);
				});
			},
			onNodeRun ({name, data, waiting}: {name: string, data: ITaskData[] | null, waiting: boolean}) {
				const sourceNodeName = name;
				const sourceIndex = this.$store.getters.getNodeIndex(sourceNodeName);
				const sourceId = `${NODE_NAME_PREFIX}${sourceIndex}`;

				if (data === null || data.length === 0 || waiting) {
					// @ts-ignore
					const outgoing = this.instance.getConnections({
						source: sourceId,
					}) as Connection[];

					outgoing.forEach((connection: Connection) => {
						CanvasHelpers.resetConnection(connection);
					});
					const endpoints = this.getJSPlumbEndpoints(sourceNodeName);
					endpoints.forEach((endpoint: Endpoint) => {
						// @ts-ignore
						if (endpoint.type === 'N8nPlus') {
							(endpoint.endpoint as N8nPlusEndpoint).clearSuccessOutput();
						}
					});

					return;
				}

				const nodeConnections = (this.$store.getters.outgoingConnectionsByNodeName(sourceNodeName) as INodeConnections).main;
				const outputMap = CanvasHelpers.getOutputSummary(data, nodeConnections || []);

				Object.keys(outputMap).forEach((sourceOutputIndex: string) => {
					Object.keys(outputMap[sourceOutputIndex]).forEach((targetNodeName: string) => {
						Object.keys(outputMap[sourceOutputIndex][targetNodeName]).forEach((targetInputIndex: string) => {
							if (targetNodeName) {
								const connection = this.getJSPlumbConnection(sourceNodeName, parseInt(sourceOutputIndex, 10), targetNodeName, parseInt(targetInputIndex, 10));

								if (connection) {
									const output = outputMap[sourceOutputIndex][targetNodeName][targetInputIndex];
									if (!output || !output.total) {
										CanvasHelpers.resetConnection(connection);
									}
									else {
										CanvasHelpers.addConnectionOutputSuccess(connection, output);
									}
								}
							}

							const endpoint = this.getPlusEndpoint(sourceNodeName, parseInt(sourceOutputIndex, 10));
							if (endpoint && endpoint.endpoint) {
								const output = outputMap[sourceOutputIndex][NODE_OUTPUT_DEFAULT_KEY][0];
								if (output && output.total > 0) {
									(endpoint.endpoint as N8nPlusEndpoint).setSuccessOutput(CanvasHelpers.getRunItemsLabel(output));
								}
								else {
									(endpoint.endpoint as N8nPlusEndpoint).clearSuccessOutput();
								}
							}
						});
					});
				});
			},
			removeNode (nodeName: string) {
				if (this.editAllowedCheck() === false) {
					return;
				}

				const node = this.$store.getters.getNodeByName(nodeName) as INodeUi | null;
				if (!node) {
					return;
				}

				// "requiredNodeTypes" are also defined in cli/commands/run.ts
				const requiredNodeTypes = [ START_NODE_TYPE ];

				if (requiredNodeTypes.includes(node.type)) {
					// The node is of the required type so check first
					// if any node of that type would be left when the
					// current one would get deleted.
					let deleteAllowed = false;
					for (const checkNode of this.nodes) {
						if (checkNode.name === node.name) {
							continue;
						}
						if (requiredNodeTypes.includes(checkNode.type)) {
							deleteAllowed = true;
							break;
						}
					}

					if (deleteAllowed === false) {
						return;
					}
				}

				if(node.type === STICKY_NODE_TYPE) {
					this.$telemetry.track('User deleted workflow note', { workflow_id: this.$store.getters.workflowId });
				} else {
					this.$externalHooks().run('node.deleteNode', { node });
					this.$telemetry.track('User deleted node', { node_type: node.type, workflow_id: this.$store.getters.workflowId });
				}

				let waitForNewConnection = false;
				// connect nodes before/after deleted node
				const nodeType: INodeTypeDescription | null = this.$store.getters.nodeType(node.type, node.typeVersion);
				if (nodeType && nodeType.outputs.length === 1
					&& nodeType.inputs.length === 1) {
					const {incoming, outgoing} = this.getIncomingOutgoingConnections(node.name);
					if (incoming.length === 1 && outgoing.length === 1) {
						const conn1 = incoming[0];
						const conn2 = outgoing[0];
						if (conn1.__meta && conn2.__meta) {
							waitForNewConnection = true;
							const sourceNodeName = conn1.__meta.sourceNodeName;
							const sourceNodeOutputIndex = conn1.__meta.sourceOutputIndex;
							const targetNodeName = conn2.__meta.targetNodeName;
							const targetNodeOuputIndex = conn2.__meta.targetOutputIndex;

							setTimeout(() => {
								this.connectTwoNodes(sourceNodeName, sourceNodeOutputIndex, targetNodeName, targetNodeOuputIndex);

								if (waitForNewConnection) {
									this.instance.setSuspendDrawing(false, true);
									waitForNewConnection = false;
								}
							}, 100); // just to make it clear to users that this is a new connection
						}
					}
				}

				setTimeout(() => {
					const nodeIndex = this.$store.getters.getNodeIndex(nodeName);
					const nodeIdName = `node-${nodeIndex}`;

					// Suspend drawing
					this.instance.setSuspendDrawing(true);

					// Remove all endpoints and the connections in jsplumb
					this.instance.removeAllEndpoints(nodeIdName);

					// Remove the draggable
					// @ts-ignore
					this.instance.destroyDraggable(nodeIdName);

					// Remove the connections in data
					this.$store.commit('removeAllNodeConnection', node);

					this.$store.commit('removeNode', node);
					this.$store.commit('clearNodeExecutionData', node.name);

					if (!waitForNewConnection) {
						// Now it can draw again
						this.instance.setSuspendDrawing(false, true);
					}

					// Remove node from selected index if found in it
					this.$store.commit('removeNodeFromSelection', node);

					// Remove from node index
					if (nodeIndex !== -1) {
						this.$store.commit('setNodeIndex', { index: nodeIndex, name: null });
					}
				}, 0); // allow other events to finish like drag stop
			},
			valueChanged (parameterData: IUpdateInformation) {
				if (parameterData.name === 'name' && parameterData.oldValue) {
					// The name changed so we have to take care that
					// the connections get changed.
					this.renameNode(parameterData.oldValue as string, parameterData.value as string);
				}
			},
			async renameNodePrompt (currentName: string) {
				try {
					const promptResponsePromise = this.$prompt(
						this.$locale.baseText('nodeView.prompt.newName') + ':',
						this.$locale.baseText('nodeView.prompt.renameNode') + `: ${currentName}`,
						{
							customClass: 'rename-prompt',
							confirmButtonText: this.$locale.baseText('nodeView.prompt.rename'),
							cancelButtonText: this.$locale.baseText('nodeView.prompt.cancel'),
							inputErrorMessage: this.$locale.baseText('nodeView.prompt.invalidName'),
							inputValue: currentName,
						},
					);

					// Wait till it had time to display
					await Vue.nextTick();

					// Get the input and select the text in it
					const nameInput = document.querySelector('.rename-prompt .el-input__inner') as HTMLInputElement | undefined;
					if (nameInput) {
						nameInput.focus();
						nameInput.select();
					}

					const promptResponse = await promptResponsePromise as MessageBoxInputData;

					this.renameNode(currentName, promptResponse.value);
				} catch (e) {}
			},
			async renameNode (currentName: string, newName: string) {
				if (currentName === newName) {
					return;
				}

				const activeNodeName = this.activeNode && this.activeNode.name;
				const isActive = activeNodeName === currentName;
				if (isActive) {
					this.renamingActive = true;
				}

				// Check if node-name is unique else find one that is
				newName = this.getUniqueNodeName({
					originalName: newName,
				});

				// Rename the node and update the connections
				const workflow = this.getWorkflow(undefined, undefined, true);
				workflow.renameNode(currentName, newName);

				// Update also last selected node and exeuction data
				this.$store.commit('renameNodeSelectedAndExecution', { old: currentName, new: newName });

				// Reset all nodes and connections to load the new ones
				this.deleteEveryEndpoint();

				this.$store.commit('removeAllConnections');
				this.$store.commit('removeAllNodes', {setStateDirty: true});

				// Wait a tick that the old nodes had time to get removed
				await Vue.nextTick();

				// Add the new updated nodes
				await this.addNodes(Object.values(workflow.nodes), workflow.connectionsBySourceNode);

				// Make sure that the node is selected again
				this.deselectAllNodes();
				this.nodeSelectedByName(newName);

				if (isActive) {
					this.$store.commit('setActiveNode', newName);
					this.renamingActive = false;
				}
			},
			deleteEveryEndpoint () {
				// Check as it does not exist on first load
				if (this.instance) {
					try {
						const nodes = this.$store.getters.allNodes as INodeUi[];
						// @ts-ignore
						nodes.forEach((node: INodeUi) => this.instance.destroyDraggable(`${NODE_NAME_PREFIX}${this.$store.getters.getNodeIndex(node.name)}`));

						this.instance.deleteEveryEndpoint();
					} catch (e) {}
				}
			},
			matchCredentials(node: INodeUi) {
				if (!node.credentials) {
					return;
				}
				Object.entries(node.credentials).forEach(([nodeCredentialType, nodeCredentials]: [string, INodeCredentialsDetails]) => {
					const credentialOptions = this.$store.getters['credentials/getCredentialsByType'](nodeCredentialType) as ICredentialsResponse[];

					// Check if workflows applies old credentials style
					if (typeof nodeCredentials === 'string') {
						nodeCredentials = {
							id: null,
							name: nodeCredentials,
						};
						this.credentialsUpdated = true;
					}

					if (nodeCredentials.id) {
						// Check whether the id is matching with a credential
						const credentialsId = nodeCredentials.id.toString(); // due to a fixed bug in the migration UpdateWorkflowCredentials (just sqlite) we have to cast to string and check later if it has been a number
						const credentialsForId = credentialOptions.find((optionData: ICredentialsResponse) =>
							optionData.id === credentialsId,
						);
						if (credentialsForId) {
							if (credentialsForId.name !== nodeCredentials.name || typeof nodeCredentials.id === 'number') {
								node.credentials![nodeCredentialType] = { id: credentialsForId.id, name: credentialsForId.name };
								this.credentialsUpdated = true;
							}
							return;
						}
					}

					// No match for id found or old credentials type used
					node.credentials![nodeCredentialType] = nodeCredentials;

					// check if only one option with the name would exist
					const credentialsForName = credentialOptions.filter((optionData: ICredentialsResponse) => optionData.name === nodeCredentials.name);

					// only one option exists for the name, take it
					if (credentialsForName.length === 1) {
						node.credentials![nodeCredentialType].id = credentialsForName[0].id;
						this.credentialsUpdated = true;
					}
				});
			},
			async addNodes (nodes: INodeUi[], connections?: IConnections) {
				if (!nodes || !nodes.length) {
					return;
				}

				// Before proceeding we must check if all nodes contain the `properties` attribute.
				// Nodes are loaded without this information so we must make sure that all nodes
				// being added have this information.
				await this.loadNodesProperties(nodes.map(node => ({name: node.type, version: node.typeVersion})));

				// Add the node to the node-list
				let nodeType: INodeTypeDescription | null;
				let foundNodeIssues: INodeIssues | null;
				nodes.forEach((node) => {
					nodeType = this.$store.getters.nodeType(node.type, node.typeVersion) as INodeTypeDescription | null;

					// Make sure that some properties always exist
					if (!node.hasOwnProperty('disabled')) {
						node.disabled = false;
					}

					if (!node.hasOwnProperty('parameters')) {
						node.parameters = {};
					}

					// Load the defaul parameter values because only values which differ
					// from the defaults get saved
					if (nodeType !== null) {
						let nodeParameters = null;
						try {
							nodeParameters = NodeHelpers.getNodeParameters(nodeType.properties, node.parameters, true, false, node);
						} catch (e) {
							console.error(this.$locale.baseText('nodeView.thereWasAProblemLoadingTheNodeParametersOfNode') + `: "${node.name}"`); // eslint-disable-line no-console
							console.error(e); // eslint-disable-line no-console
						}
						node.parameters = nodeParameters !== null ? nodeParameters : {};

						// if it's a webhook and the path is empty set the UUID as the default path
						if (node.type === WEBHOOK_NODE_TYPE && node.parameters.path === '') {
							node.parameters.path = node.webhookId as string;
						}
					}

					// check and match credentials, apply new format if old is used
					this.matchCredentials(node);

					foundNodeIssues = this.getNodeIssues(nodeType, node);

					if (foundNodeIssues !== null) {
						node.issues = foundNodeIssues;
					}

					this.$store.commit('addNode', node);
				});

				// Wait for the node to be rendered
				await Vue.nextTick();

				// Suspend drawing
				this.instance.setSuspendDrawing(true);

				// Load the connections
				if (connections !== undefined) {
					let connectionData;
					for (const sourceNode of Object.keys(connections)) {
						for (const type of Object.keys(connections[sourceNode])) {
							for (let sourceIndex = 0; sourceIndex < connections[sourceNode][type].length; sourceIndex++) {
								const outwardConnections = connections[sourceNode][type][sourceIndex];
								if (!outwardConnections) {
									continue;
								}
								outwardConnections.forEach((
									targetData,
								) => {
									connectionData = [
										{
											node: sourceNode,
											type,
											index: sourceIndex,
										},
										{
											node: targetData.node,
											type: targetData.type,
											index: targetData.index,
										},
									] as [IConnection, IConnection];

									this.__addConnection(connectionData, true);
								});
							}
						}
					}
				}

				// Now it can draw again
				this.instance.setSuspendDrawing(false, true);
			},
			async addNodesToWorkflow (data: IWorkflowDataUpdate): Promise<IWorkflowDataUpdate> {
				// Because nodes with the same name maybe already exist, it could
				// be needed that they have to be renamed. Also could it be possible
				// that nodes are not allowd to be created because they have a create
				// limit set. So we would then link the new nodes with the already existing ones.
				// In this object all that nodes get saved in the format:
				//   old-name -> new-name
				const nodeNameTable: {
					[key: string]: string;
				} = {};
				const newNodeNames: string[] = [];

				if (!data.nodes) {
					// No nodes to add
					throw new Error(
						this.$locale.baseText('nodeView.noNodesGivenToAdd'),
					);
				}

				// Get how many of the nodes of the types which have
				// a max limit set already exist
				const nodeTypesCount = this.getNodeTypesMaxCount();

				let oldName: string;
				let newName: string;
				const createNodes: INode[] = [];

				await this.loadNodesProperties(data.nodes.map(node => ({name: node.type, version: node.typeVersion})));

				data.nodes.forEach(node => {
					if (nodeTypesCount[node.type] !== undefined) {
						if (nodeTypesCount[node.type].exist >= nodeTypesCount[node.type].max) {
							// Node is not allowed to be created so
							// do not add it to the create list but
							// add the name of the existing node
							// that this one gets linked up instead.
							nodeNameTable[node.name] = nodeTypesCount[node.type].nodeNames[0];
							return;
						} else {
							// Node can be created but increment the
							// counter in case multiple ones are
							// supposed to be created
							nodeTypesCount[node.type].exist += 1;
						}
					}

					oldName = node.name;
					newName = this.getUniqueNodeName({
						originalName: node.name,
						additionalUsedNames: newNodeNames,
						type: node.type,
					});

					newNodeNames.push(newName);
					nodeNameTable[oldName] = newName;

					createNodes.push(node);
				});

				// Get only the connections of the nodes that get created
				const newConnections: IConnections = {};
				const currentConnections = data.connections!;
				const createNodeNames = createNodes.map((node) => node.name);
				let sourceNode, type, sourceIndex, connectionIndex, connectionData;
				for (sourceNode of Object.keys(currentConnections)) {
					if (!createNodeNames.includes(sourceNode)) {
						// Node does not get created so skip output connections
						continue;
					}

					const connection: INodeConnections = {};

					for (type of Object.keys(currentConnections[sourceNode])) {
						connection[type] = [];
						for (sourceIndex = 0; sourceIndex < currentConnections[sourceNode][type].length; sourceIndex++) {
							const nodeSourceConnections = [];
							if (currentConnections[sourceNode][type][sourceIndex]) {
								for (connectionIndex = 0; connectionIndex < currentConnections[sourceNode][type][sourceIndex].length; connectionIndex++) {
									connectionData = currentConnections[sourceNode][type][sourceIndex][connectionIndex];
									if (!createNodeNames.includes(connectionData.node)) {
										// Node does not get created so skip input connection
										continue;
									}

									nodeSourceConnections.push(connectionData);
									// Add connection
								}
							}
							connection[type].push(nodeSourceConnections);
						}
					}

					newConnections[sourceNode] = connection;
				}

				// Create a workflow with the new nodes and connections that we can use
				// the rename method
				const tempWorkflow: Workflow = this.getWorkflow(createNodes, newConnections);

				// Rename all the nodes of which the name changed
				for (oldName in nodeNameTable) {
					if (oldName === nodeNameTable[oldName]) {
						// Name did not change so skip
						continue;
					}
					tempWorkflow.renameNode(oldName, nodeNameTable[oldName]);
				}

				// Add the nodes with the changed node names, expressions and connections
				await this.addNodes(Object.values(tempWorkflow.nodes), tempWorkflow.connectionsBySourceNode);

				this.$store.commit('setStateDirty', true);

				return {
					nodes: Object.values(tempWorkflow.nodes),
					connections: tempWorkflow.connectionsBySourceNode,
				};
			},
			getSelectedNodesToSave (): Promise<IWorkflowData> {
				const data: IWorkflowData = {
					nodes: [],
					connections: {},
				};

				// Get data of all the selected noes
				let nodeData;
				const exportNodeNames: string[] = [];

				for (const node of this.$store.getters.getSelectedNodes) {
					try {
						nodeData = this.getNodeDataToSave(node);
						exportNodeNames.push(node.name);
					} catch (e) {
						return Promise.reject(e);
					}

					data.nodes.push(nodeData);
				}

				// Get only connections of exported nodes and ignore all other ones
				let connectionToKeep,
					connections: INodeConnections,
					type: string,
					connectionIndex: number,
					sourceIndex: number,
					connectionData: IConnection,
					typeConnections: INodeConnections;

				data.nodes.forEach((node) => {
					connections = this.$store.getters.outgoingConnectionsByNodeName(node.name);
					if (Object.keys(connections).length === 0) {
						return;
					}

					// Keep only the connection to node which get also exported
					// @ts-ignore
					typeConnections = {};
					for (type of Object.keys(connections)) {
						for (sourceIndex = 0; sourceIndex < connections[type].length; sourceIndex++) {
							connectionToKeep = [];
							for (connectionIndex = 0; connectionIndex < connections[type][sourceIndex].length; connectionIndex++) {
								connectionData = connections[type][sourceIndex][connectionIndex];
								if (exportNodeNames.indexOf(connectionData.node) !== -1) {
									connectionToKeep.push(connectionData);
								}
							}

							if (connectionToKeep.length) {
								if (!typeConnections.hasOwnProperty(type)) {
									typeConnections[type] = [];
								}
								typeConnections[type][sourceIndex] = connectionToKeep;
							}
						}
					}

					if (Object.keys(typeConnections).length) {
						data.connections[node.name] = typeConnections;
					}
				});

				return Promise.resolve(data);
			},
			resetWorkspace () {
				// Reset nodes
				this.deleteEveryEndpoint();

				if (this.executionWaitingForWebhook === true) {
					// Make sure that if there is a waiting test-webhook that
					// it gets removed
					this.restApi().removeTestWebhook(this.$store.getters.workflowId)
						.catch(() => {
							// Ignore all errors
						});
				}

				this.$store.commit('removeAllConnections', {setStateDirty: false});
				this.$store.commit('removeAllNodes', {setStateDirty: false});

				// Reset workflow execution data
				this.$store.commit('setWorkflowExecutionData', null);
				this.$store.commit('resetAllNodesIssues');
				// vm.$forceUpdate();

				this.$store.commit('setActive', false);
				this.$store.commit('setWorkflowId', PLACEHOLDER_EMPTY_WORKFLOW_ID);
				this.$store.commit('setWorkflowName', {newName: '', setStateDirty: false});
				this.$store.commit('setWorkflowSettings', {});
				this.$store.commit('setWorkflowTagIds', []);

				this.$store.commit('setActiveExecutionId', null);
				this.$store.commit('setExecutingNode', null);
				this.$store.commit('removeActiveAction', 'workflowRunning');
				this.$store.commit('setExecutionWaitingForWebhook', false);

				this.$store.commit('resetNodeIndex');
				this.$store.commit('resetSelectedNodes');

				this.$store.commit('setNodeViewOffsetPosition', {newOffset: [0, 0], setStateDirty: false});

				return Promise.resolve();
			},
			async loadActiveWorkflows (): Promise<void> {
				const activeWorkflows = await this.restApi().getActiveWorkflows();
				this.$store.commit('setActiveWorkflows', activeWorkflows);
			},
			async loadNodeTypes (): Promise<void> {
				const nodeTypes = await this.restApi().getNodeTypes();
				this.$store.commit('setNodeTypes', nodeTypes);
			},
			async loadCredentialTypes (): Promise<void> {
				await this.$store.dispatch('credentials/fetchCredentialTypes');
			},
			async loadCredentials (): Promise<void> {
				await this.$store.dispatch('credentials/fetchAllCredentials');
			},
			async loadNodesProperties(nodeInfos: INodeTypeNameVersion[]): Promise<void> {
				const allNodes:INodeTypeDescription[] = this.$store.getters.allNodeTypes;

				const nodesToBeFetched:INodeTypeNameVersion[] = [];
				allNodes.forEach(node => {
					const nodeVersions = Array.isArray(node.version) ? node.version : [node.version];
					if(!!nodeInfos.find(n => n.name === node.name && nodeVersions.includes(n.version)) && !node.hasOwnProperty('properties')) {
						nodesToBeFetched.push({
							name: node.name,
							version: Array.isArray(node.version)
								? node.version.slice(-1)[0]
								: node.version,
						});
					}
				});

				if (nodesToBeFetched.length > 0) {
					// Only call API if node information is actually missing
					this.startLoading();

					const nodesInfo = await this.restApi().getNodesInformation(nodesToBeFetched);

					nodesInfo.forEach(nodeInfo => {
						if (nodeInfo.translation) {
							const nodeType = this.$locale.shortNodeType(nodeInfo.name);

							addNodeTranslation(
								{ [nodeType]: nodeInfo.translation },
								this.$store.getters.defaultLocale,
							);
						}
					});

					this.$store.commit('updateNodeTypes', nodesInfo);
					this.stopLoading();
				}
			},
			async onPostMessageReceived(message: MessageEvent) {
				try {
					const json = JSON.parse(message.data);
					if (json && json.command === 'openWorkflow') {
						try {
							await this.importWorkflowExact(json);
						} catch (e) {
							if (window.top) {
								window.top.postMessage(JSON.stringify({ command: 'error', message: this.$locale.baseText('openWorkflow.workflowImportError') }), '*');
							}
							this.$showMessage({
								title: this.$locale.baseText('openWorkflow.workflowImportError'),
								message: (e as Error).message,
								type: 'error',
							});
						}
					}
				} catch (e) {
				}
			},
			async onImportWorkflowDataEvent(data: IDataObject) {
				await this.importWorkflowData(data.data as IWorkflowDataUpdate);
			},
			async onImportWorkflowUrlEvent(data: IDataObject) {
				const workflowData = await this.getWorkflowDataFromUrl(data.url as string);
				if (workflowData !== undefined) {
					await this.importWorkflowData(workflowData);
				}
			},
		},

		async mounted () {
			this.$titleReset();
			window.addEventListener('message', this.onPostMessageReceived);
			this.$root.$on('importWorkflowData', this.onImportWorkflowDataEvent);
			this.$root.$on('newWorkflow', this.newWorkflow);
			this.$root.$on('importWorkflowUrl', this.onImportWorkflowUrlEvent);

			this.startLoading();

			const loadPromises = [
				this.loadActiveWorkflows(),
				this.loadCredentials(),
				this.loadCredentialTypes(),
				this.loadNodeTypes(),
			];

			try {
				await Promise.all(loadPromises);
			} catch (error) {
				this.$showError(
					error,
					this.$locale.baseText('nodeView.showError.mounted1.title'),
					this.$locale.baseText('nodeView.showError.mounted1.message') + ':',
				);
				return;
			}

			this.instance.ready(async () => {
				try {
					this.initNodeView();
					await this.initView();
					if (window.top) {
						window.top.postMessage(JSON.stringify({command: 'n8nReady',version:this.$store.getters.versionCli}), '*');
					}
				} catch (error) {
					this.$showError(
						error,
						this.$locale.baseText('nodeView.showError.mounted2.title'),
						this.$locale.baseText('nodeView.showError.mounted2.message') + ':',
					);
				}
				this.stopLoading();

				setTimeout(() => {
					this.$store.dispatch('users/showPersonalizationSurvey');
					this.checkForNewVersions();
				}, 0);
			});

			this.$externalHooks().run('nodeView.mount');
		},

		destroyed () {
			this.resetWorkspace();
			this.$store.commit('setStateDirty', false);
			window.removeEventListener('message', this.onPostMessageReceived);
			this.$root.$off('newWorkflow', this.newWorkflow);
			this.$root.$off('importWorkflowData', this.onImportWorkflowDataEvent);
			this.$root.$off('importWorkflowUrl', this.onImportWorkflowUrlEvent);
		},
	});
</script>

<style scoped lang="scss">

.zoom-menu {
	$--zoom-menu-margin: 5;

	position: fixed;
	left: $--sidebar-width + $--zoom-menu-margin;
	bottom: 45px;
	line-height: 25px;
	color: #444;
	padding-right: 5px;

	&.expanded {
		left: $--sidebar-expanded-width + $--zoom-menu-margin;
	}

	button {
		border: var(--border-base);
	}
}

.regular-zoom-menu {
	@media (max-width: $--breakpoint-2xs) {
		bottom: 90px;
	}
}

.demo-zoom-menu {
	left: 10px;
	bottom: 10px;
}

.node-buttons-wrapper {
	position: fixed;
	width: 150px;
	height: 200px;
	top: 0;
	right: 0;
	display: flex;

	.add-sticky-button {
		margin-top: var(--spacing-2xs);
		opacity: 0;
		transition: .1s;
		transition-timing-function: linear;
	}

	&:hover {
		.add-sticky-button {
			opacity: 1;
		}
	}
}

.node-creator-button {
	position: fixed;
	text-align: center;
	top: 80px;
	right: 20px;
}

.node-creator-button button {
	position: relative;
}

.node-view-root {
	position: absolute;
	width: 100%;
	height: 100%;
	left: 0;
	top: 0;
	overflow: hidden;
	background-color: var(--color-canvas-background);
}

.node-view-wrapper {
	position: fixed;
	width: 100%;
	height: 100%;
}

.node-view {
	position: relative;
	width: 100%;
	height: 100%;
	transform-origin: 0 0;
}

.node-view-background {
	background-color: var(--color-canvas-background);
	position: absolute;
	width: 10000px;
	height: 10000px;
}

.move-active {
	cursor: grab;
	cursor: -moz-grab;
	cursor: -webkit-grab;
	touch-action: none;
}

.move-in-process {
	cursor: grabbing;
	cursor: -moz-grabbing;
	cursor: -webkit-grabbing;
	touch-action: none;
}

.workflow-execute-wrapper {
	position: fixed;
	line-height: 65px;
	left: calc(50% - 150px);
	bottom: 30px;
	width: 300px;
	text-align: center;

	> * {
		margin-inline-end: 0.625rem;
	}
}

/* Makes sure that when selected with mouse it does not select text */
.do-not-select *,
.jtk-drag-select * {
	-webkit-touch-callout: none;
	-webkit-user-select: none;
	-khtml-user-select: none;
	-moz-user-select: none;
	-ms-user-select: none;
	user-select: none;
}

</style>

<style lang="scss">

.connection-run-items-label {
	span {
		border-radius: 7px;
		background-color: hsla(var(--color-canvas-background-h),var( --color-canvas-background-s), var(--color-canvas-background-l), .85);
		line-height: 1.3em;
		padding: 0px 3px;
		white-space: nowrap;
		font-size: var(--font-size-s);
		font-weight: var(--font-weight-regular);
		color: var(--color-success);
	}

	.floating {
		position: absolute;
		top: -22px;
		transform: translateX(-50%);
	}
}

.connection-input-name-label {
	position: relative;

	span {
		position: absolute;
		top: -10px;
		left: -60px;
	}
}

.drop-add-node-label {
	color: var(--color-text-dark);
	font-weight: 600;
	font-size: 0.8em;
	text-align: center;
	background-color: #ffffff55;
}

.node-input-endpoint-label,
.node-output-endpoint-label {
	background-color: hsla(var(--color-canvas-background-h),var( --color-canvas-background-s), var(--color-canvas-background-l), .85);
	border-radius: 7px;
	font-size: 0.7em;
	padding: 2px;
	white-space: nowrap;
}

.node-input-endpoint-label {
	text-align: right;
}

.button-white {
	border: none;
	padding: 0.3em;
	margin: 0 0.1em;
	border-radius: 3px;
	font-size: 1.2em;
	background: var(--color-background-xlight);
	width: 40px;
	height: 40px;
	color: var(--color-text-base);
	cursor: pointer;

	&:hover {
		transform: scale(1.1);
	}
}

.button-bvg {
	width: 60px !important;
}

.connection-actions {
	&:hover {
		display: block !important;
	}

	> div {
		color: var(--color-foreground-xdark);
		border: 2px solid var(--color-foreground-xdark);
		background-color: var(--color-background-xlight);
		border-radius: var(--border-radius-base);
		height: var(--spacing-l);
		width: var(--spacing-l);
		cursor: pointer;

		display: inline-flex;
		align-items: center;
		justify-content: center;

		position: absolute;
		top: -12px;

		&.add {
			right: 4px;
		}

		&.delete {
			left: 4px;
		}

		svg {
			pointer-events: none;
			font-size: var(--font-size-2xs);
		}

		&:hover {
			border-color: var(--color-primary);
			color: var(--color-primary);
		}
	}
}

</style><|MERGE_RESOLUTION|>--- conflicted
+++ resolved
@@ -76,17 +76,13 @@
 			@closeNodeCreator="closeNodeCreator"
 		/>
 		<div :class="{ 'zoom-menu': true, 'regular-zoom-menu': !isDemo, 'demo-zoom-menu': isDemo, expanded: !sidebarMenuCollapsed }">
-<<<<<<< HEAD
 			<button @click="toggleGoogleTheme" class="button-white" title="Toggle Google theme">
 				<font-awesome-icon :icon="[ 'fab', 'google' ]"/>
 			</button>
 			<button @click="toggleBVGTheme" class="button-white button-bvg" title="Toggle BVG theme">
 				BVG
 			</button>
-			<button @click="toggleTheme" class="button-white" :title="$locale.baseText('nodeView.switchTheme')">
-=======
 			<button v-if="darkThemeEnabled" @click="toggleTheme" class="button-white" :title="$locale.baseText('nodeView.switchTheme')">
->>>>>>> 5e46cf1b
 				<font-awesome-icon :icon="editorTheme === 'light' ? 'moon': 'sun'"/>
 			</button>
 			<button @click="zoomToFit" class="button-white" :title="$locale.baseText('nodeView.zoomToFit')">
