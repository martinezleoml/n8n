--- conflicted
+++ resolved
@@ -52,13 +52,11 @@
 		currentUser(): IUser | null {
 			return this.currentUserId ? this.users[this.currentUserId] : null;
 		},
-<<<<<<< HEAD
+		isDefaultUser(): boolean {
+			return isDefaultUser(this.currentUser);
+		},
 		mfaEnabled(): boolean {
 			return this.currentUser?.mfaEnabled;
-=======
-		isDefaultUser(): boolean {
-			return isDefaultUser(this.currentUser);
->>>>>>> 47e32e42
 		},
 		getUserById(state) {
 			return (userId: string): IUser | null => state.users[userId];
@@ -153,11 +151,11 @@
 				this.currentUserId = user.id;
 			}
 		},
-<<<<<<< HEAD
-		async loginWithCreds(params: {email: string, password: string, mfaToken?: string}): Promise<void> {
-=======
-		async loginWithCreds(params: { email: string; password: string }): Promise<void> {
->>>>>>> 47e32e42
+		async loginWithCreds(params: {
+			email: string;
+			password: string;
+			mfaToken?: string;
+		}): Promise<void> {
 			const rootStore = useRootStore();
 			const user = await login(rootStore.getRestApiContext, params);
 			if (user) {
