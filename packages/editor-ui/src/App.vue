--- conflicted
+++ resolved
@@ -34,6 +34,8 @@
 <script lang="ts">
 import { defineComponent } from 'vue';
 import { mapStores } from 'pinia';
+import { extendExternalHooks } from '@/mixins/externalHooks';
+import { newVersions } from '@/mixins/newVersions';
 
 import BannerStack from '@/components/banners/BannerStack.vue';
 import Modals from '@/components/Modals.vue';
@@ -42,20 +44,6 @@
 import { CLOUD_TRIAL_CHECK_INTERVAL, HIRING_BANNER, LOCAL_STORAGE_THEME, VIEWS } from '@/constants';
 
 import { userHelpers } from '@/mixins/userHelpers';
-<<<<<<< HEAD
-import { loadLanguage } from './plugins/i18n';
-import useGlobalLinkActions from '@/composables/useGlobalLinkActions';
-import { restApi } from '@/mixins/restApi';
-import { mapStores } from 'pinia';
-import { useUIStore } from './stores/ui';
-import { useSettingsStore } from './stores/settings';
-import { useUsersStore } from './stores/users';
-import { useRootStore } from './stores/n8nRootStore';
-import { useTemplatesStore } from './stores/templates';
-import { useNodeTypesStore } from './stores/nodeTypes';
-import { historyHelper } from '@/mixins/history';
-import { extendExternalHooks } from '@/mixins/externalHooks';
-=======
 import { loadLanguage } from '@/plugins/i18n';
 import { useGlobalLinkActions, useToast } from '@/composables';
 import {
@@ -70,8 +58,6 @@
 	useUsageStore,
 } from '@/stores';
 import { useHistoryHelper } from '@/composables/useHistoryHelper';
->>>>>>> 96874103
-import { newVersions } from '@/mixins/newVersions';
 import { useRoute } from 'vue-router';
 import { useExternalHooks } from '@/composables';
 
