--- conflicted
+++ resolved
@@ -2,68 +2,16 @@
 import { existsSync } from 'fs';
 
 import bodyParser from 'body-parser';
-<<<<<<< HEAD
 import express from 'express';
 import { UserSettings } from 'n8n-core';
 import { INodeTypes, LoggerProxy } from 'n8n-workflow';
-=======
-import { CronJob } from 'cron';
-import express from 'express';
-import { set } from 'lodash';
-import { BinaryDataManager, UserSettings } from 'n8n-core';
-import {
-	ICredentialType,
-	IDataObject,
-	IExecuteFunctions,
-	INodeExecutionData,
-	INodeParameters,
-	INodeTypeData,
-	INodeTypes,
-	ITriggerFunctions,
-	ITriggerResponse,
-	LoggerProxy,
-	NodeHelpers,
-	toCronExpression,
-	TriggerTime,
-} from 'n8n-workflow';
-import type { N8nApp } from '../../../src/UserManagement/Interfaces';
->>>>>>> ba534cd7
 import superagent from 'superagent';
 import request from 'supertest';
 import { URL } from 'url';
+import type { N8nApp } from '../../../src/UserManagement/Interfaces';
 
 import config from '../../../config';
-<<<<<<< HEAD
 import { Db, ExternalHooks, InternalHooksManager } from '../../../src';
-import { nodesController } from '../../../src/api/nodes.api';
-import { workflowsController } from '../../../src/api/workflows.api';
-import { AUTH_COOKIE_NAME, NODE_PACKAGE_PREFIX } from '../../../src/constants';
-import { credentialsController } from '../../../src/credentials/credentials.controller';
-import type { User } from '../../../src/databases/entities/User';
-import { getLogger } from '../../../src/Logger';
-import { issueJWT } from '../../../src/UserManagement/auth/jwt';
-import type { N8nApp } from '../../../src/UserManagement/Interfaces';
-import { addRoutes as authMiddleware } from '../../../src/UserManagement/routes';
-=======
-import {
-	ActiveWorkflowRunner,
-	CredentialTypes,
-	Db,
-	ExternalHooks,
-	InternalHooksManager,
-	NodeTypes,
-} from '../../../src';
-import { meNamespace as meEndpoints } from '../../../src/UserManagement/routes/me';
-import { usersNamespace as usersEndpoints } from '../../../src/UserManagement/routes/users';
->>>>>>> ba534cd7
-import { authenticationMethods as authEndpoints } from '../../../src/UserManagement/routes/auth';
-import { meNamespace as meEndpoints } from '../../../src/UserManagement/routes/me';
-import { ownerNamespace as ownerEndpoints } from '../../../src/UserManagement/routes/owner';
-import { passwordResetNamespace as passwordResetEndpoints } from '../../../src/UserManagement/routes/passwordReset';
-<<<<<<< HEAD
-import { usersNamespace as usersEndpoints } from '../../../src/UserManagement/routes/users';
-import { AUTHLESS_ENDPOINTS, CURRENT_PACKAGE_VERSION, REST_PATH_SEGMENT } from './constants';
-=======
 import { nodesController } from '../../../src/api/nodes.api';
 import { workflowsController } from '../../../src/api/workflows.api';
 import { AUTH_COOKIE_NAME, NODE_PACKAGE_PREFIX } from '../../../src/constants';
@@ -71,17 +19,19 @@
 import { InstalledPackages } from '../../../src/databases/entities/InstalledPackages';
 import type { User } from '../../../src/databases/entities/User';
 import { getLogger } from '../../../src/Logger';
-import { loadPublicApiVersions } from '../../../src/PublicApi/';
 import { issueJWT } from '../../../src/UserManagement/auth/jwt';
 import { addRoutes as authMiddleware } from '../../../src/UserManagement/routes';
+import { authenticationMethods as authEndpoints } from '../../../src/UserManagement/routes/auth';
+import { meNamespace as meEndpoints } from '../../../src/UserManagement/routes/me';
+import { ownerNamespace as ownerEndpoints } from '../../../src/UserManagement/routes/owner';
+import { passwordResetNamespace as passwordResetEndpoints } from '../../../src/UserManagement/routes/passwordReset';
+import { usersNamespace as usersEndpoints } from '../../../src/UserManagement/routes/users';
 import {
 	AUTHLESS_ENDPOINTS,
 	COMMUNITY_NODE_VERSION,
 	COMMUNITY_PACKAGE_VERSION,
-	PUBLIC_API_REST_PATH_SEGMENT,
 	REST_PATH_SEGMENT,
 } from './constants';
->>>>>>> ba534cd7
 import { randomName } from './random';
 import type {
 	EndpointGroup,
@@ -122,40 +72,23 @@
 
 		if (!endpointGroups) return testServer.app;
 
-<<<<<<< HEAD
-		if (endpointGroups.includes('credentials')) {
+		if (
+			endpointGroups.includes('credentials') ||
+			endpointGroups.includes('me') ||
+			endpointGroups.includes('users') ||
+			endpointGroups.includes('passwordReset')
+		) {
 			testServer.externalHooks = ExternalHooks();
 		}
-=======
-	if (
-		endpointGroups.includes('credentials') ||
-		endpointGroups.includes('me') ||
-		endpointGroups.includes('users') ||
-		endpointGroups.includes('passwordReset')
-	) {
-		testServer.externalHooks = ExternalHooks();
-	}
->>>>>>> ba534cd7
 
 		const [routerEndpoints, functionEndpoints] = this.classifyEndpointGroups(endpointGroups);
 
-<<<<<<< HEAD
 		if (routerEndpoints.length) {
 			const map: Record<string, express.Router | express.Router[] | any> = {
 				credentials: { controller: credentialsController, path: 'credentials' },
 				workflows: { controller: workflowsController, path: 'workflows' },
 				nodes: { controller: nodesController, path: 'nodes' },
 			};
-=======
-	if (routerEndpoints.length) {
-		const { apiRouters } = await loadPublicApiVersions(testServer.publicApiEndpoint);
-		const map: Record<string, express.Router | express.Router[] | any> = {
-			credentials: { controller: credentialsController, path: 'credentials' },
-			workflows: { controller: workflowsController, path: 'workflows' },
-			nodes: { controller: nodesController, path: 'nodes' },
-			publicApi: apiRouters,
-		};
->>>>>>> ba534cd7
 
 			for (const group of routerEndpoints) {
 				testServer.app.use(`/${testServer.restEndpoint}/${map[group].path}`, map[group].controller);
@@ -205,310 +138,9 @@
 		return [routerEndpoints, functionEndpoints];
 	}
 
-<<<<<<< HEAD
 	// ----------------------------------
 	//          initializers
 	// ----------------------------------
-=======
-/**
- * Initialize node types.
- */
-export async function initNodeTypes() {
-	const types: INodeTypeData = {
-		'n8n-nodes-base.start': {
-			sourcePath: '',
-			type: {
-				description: {
-					displayName: 'Start',
-					name: 'start',
-					group: ['input'],
-					version: 1,
-					description: 'Starts the workflow execution from this node',
-					defaults: {
-						name: 'Start',
-						color: '#553399',
-					},
-					inputs: [],
-					outputs: ['main'],
-					properties: [],
-				},
-				execute(this: IExecuteFunctions): Promise<INodeExecutionData[][]> {
-					const items = this.getInputData();
-
-					return this.prepareOutputData(items);
-				},
-			},
-		},
-		'n8n-nodes-base.cron': {
-			sourcePath: '',
-			type: {
-				description: {
-					displayName: 'Cron',
-					name: 'cron',
-					icon: 'fa:calendar',
-					group: ['trigger', 'schedule'],
-					version: 1,
-					description: 'Triggers the workflow at a specific time',
-					eventTriggerDescription: '',
-					activationMessage:
-						'Your cron trigger will now trigger executions on the schedule you have defined.',
-					defaults: {
-						name: 'Cron',
-						color: '#00FF00',
-					},
-					inputs: [],
-					outputs: ['main'],
-					properties: [
-						{
-							displayName: 'Trigger Times',
-							name: 'triggerTimes',
-							type: 'fixedCollection',
-							typeOptions: {
-								multipleValues: true,
-								multipleValueButtonText: 'Add Time',
-							},
-							default: {},
-							description: 'Triggers for the workflow',
-							placeholder: 'Add Cron Time',
-							options: NodeHelpers.cronNodeOptions,
-						},
-					],
-				},
-				async trigger(this: ITriggerFunctions): Promise<ITriggerResponse> {
-					const triggerTimes = this.getNodeParameter('triggerTimes') as unknown as {
-						item: TriggerTime[];
-					};
-
-					// Get all the trigger times
-					const cronTimes = (triggerTimes.item || []).map(toCronExpression);
-
-					// The trigger function to execute when the cron-time got reached
-					// or when manually triggered
-					const executeTrigger = () => {
-						this.emit([this.helpers.returnJsonArray([{}])]);
-					};
-
-					const timezone = this.getTimezone();
-
-					// Start the cron-jobs
-					const cronJobs = cronTimes.map(
-						(cronTime) => new CronJob(cronTime, executeTrigger, undefined, true, timezone),
-					);
-
-					// Stop the cron-jobs
-					async function closeFunction() {
-						for (const cronJob of cronJobs) {
-							cronJob.stop();
-						}
-					}
-
-					async function manualTriggerFunction() {
-						executeTrigger();
-					}
-
-					return {
-						closeFunction,
-						manualTriggerFunction,
-					};
-				},
-			},
-		},
-		'n8n-nodes-base.set': {
-			sourcePath: '',
-			type: {
-				description: {
-					displayName: 'Set',
-					name: 'set',
-					icon: 'fa:pen',
-					group: ['input'],
-					version: 1,
-					description: 'Sets values on items and optionally remove other values',
-					defaults: {
-						name: 'Set',
-						color: '#0000FF',
-					},
-					inputs: ['main'],
-					outputs: ['main'],
-					properties: [
-						{
-							displayName: 'Keep Only Set',
-							name: 'keepOnlySet',
-							type: 'boolean',
-							default: false,
-							description:
-								'If only the values set on this node should be kept and all others removed.',
-						},
-						{
-							displayName: 'Values to Set',
-							name: 'values',
-							placeholder: 'Add Value',
-							type: 'fixedCollection',
-							typeOptions: {
-								multipleValues: true,
-								sortable: true,
-							},
-							description: 'The value to set.',
-							default: {},
-							options: [
-								{
-									name: 'boolean',
-									displayName: 'Boolean',
-									values: [
-										{
-											displayName: 'Name',
-											name: 'name',
-											type: 'string',
-											default: 'propertyName',
-											description:
-												'Name of the property to write data to. Supports dot-notation. Example: "data.person[0].name"',
-										},
-										{
-											displayName: 'Value',
-											name: 'value',
-											type: 'boolean',
-											default: false,
-											description: 'The boolean value to write in the property.',
-										},
-									],
-								},
-								{
-									name: 'number',
-									displayName: 'Number',
-									values: [
-										{
-											displayName: 'Name',
-											name: 'name',
-											type: 'string',
-											default: 'propertyName',
-											description:
-												'Name of the property to write data to. Supports dot-notation. Example: "data.person[0].name"',
-										},
-										{
-											displayName: 'Value',
-											name: 'value',
-											type: 'number',
-											default: 0,
-											description: 'The number value to write in the property.',
-										},
-									],
-								},
-								{
-									name: 'string',
-									displayName: 'String',
-									values: [
-										{
-											displayName: 'Name',
-											name: 'name',
-											type: 'string',
-											default: 'propertyName',
-											description:
-												'Name of the property to write data to. Supports dot-notation. Example: "data.person[0].name"',
-										},
-										{
-											displayName: 'Value',
-											name: 'value',
-											type: 'string',
-											default: '',
-											description: 'The string value to write in the property.',
-										},
-									],
-								},
-							],
-						},
-
-						{
-							displayName: 'Options',
-							name: 'options',
-							type: 'collection',
-							placeholder: 'Add Option',
-							default: {},
-							options: [
-								{
-									displayName: 'Dot Notation',
-									name: 'dotNotation',
-									type: 'boolean',
-									default: true,
-									description: `<p>By default, dot-notation is used in property names. This means that "a.b" will set the property "b" underneath "a" so { "a": { "b": value} }.<p></p>If that is not intended this can be deactivated, it will then set { "a.b": value } instead.</p>
-									`,
-								},
-							],
-						},
-					],
-				},
-				execute(this: IExecuteFunctions): Promise<INodeExecutionData[][]> {
-					const items = this.getInputData();
-
-					if (items.length === 0) {
-						items.push({ json: {} });
-					}
-
-					const returnData: INodeExecutionData[] = [];
-
-					let item: INodeExecutionData;
-					let keepOnlySet: boolean;
-					for (let itemIndex = 0; itemIndex < items.length; itemIndex++) {
-						keepOnlySet = this.getNodeParameter('keepOnlySet', itemIndex, false) as boolean;
-						item = items[itemIndex];
-						const options = this.getNodeParameter('options', itemIndex, {}) as IDataObject;
-
-						const newItem: INodeExecutionData = {
-							json: {},
-						};
-
-						if (keepOnlySet !== true) {
-							if (item.binary !== undefined) {
-								// Create a shallow copy of the binary data so that the old
-								// data references which do not get changed still stay behind
-								// but the incoming data does not get changed.
-								newItem.binary = {};
-								Object.assign(newItem.binary, item.binary);
-							}
-
-							newItem.json = JSON.parse(JSON.stringify(item.json));
-						}
-
-						// Add boolean values
-						(this.getNodeParameter('values.boolean', itemIndex, []) as INodeParameters[]).forEach(
-							(setItem) => {
-								if (options.dotNotation === false) {
-									newItem.json[setItem.name as string] = !!setItem.value;
-								} else {
-									set(newItem.json, setItem.name as string, !!setItem.value);
-								}
-							},
-						);
-
-						// Add number values
-						(this.getNodeParameter('values.number', itemIndex, []) as INodeParameters[]).forEach(
-							(setItem) => {
-								if (options.dotNotation === false) {
-									newItem.json[setItem.name as string] = setItem.value;
-								} else {
-									set(newItem.json, setItem.name as string, setItem.value);
-								}
-							},
-						);
-
-						// Add string values
-						(this.getNodeParameter('values.string', itemIndex, []) as INodeParameters[]).forEach(
-							(setItem) => {
-								if (options.dotNotation === false) {
-									newItem.json[setItem.name as string] = setItem.value;
-								} else {
-									set(newItem.json, setItem.name as string, setItem.value);
-								}
-							},
-						);
-
-						returnData.push(newItem);
-					}
-
-					return this.prepareOutputData(returnData);
-				},
-			},
-		},
-	};
->>>>>>> ba534cd7
 
 	/**
 	 * Initialize a logger for test runs.
@@ -632,14 +264,13 @@
 	}
 
 	// ----------------------------------
-	//              nodes
-	// ----------------------------------
-
-<<<<<<< HEAD
+	//         community nodes
+	// ----------------------------------
+
 	installedPackagePayload(): InstalledPackagePayload {
 		return {
 			packageName: NODE_PACKAGE_PREFIX + randomName(),
-			installedVersion: CURRENT_PACKAGE_VERSION,
+			installedVersion: COMMUNITY_PACKAGE_VERSION.CURRENT,
 		};
 	}
 
@@ -648,39 +279,17 @@
 		return {
 			name: nodeName,
 			type: nodeName,
-			latestVersion: CURRENT_PACKAGE_VERSION,
+			latestVersion: COMMUNITY_NODE_VERSION.CURRENT,
 			package: packageName,
 		};
 	}
-}
-
-export const utils = new TestUtils();
-=======
-// ----------------------------------
-//           community nodes
-// ----------------------------------
-
-export function installedPackagePayload(): InstalledPackagePayload {
-	return {
-		packageName: NODE_PACKAGE_PREFIX + randomName(),
-		installedVersion: COMMUNITY_PACKAGE_VERSION.CURRENT,
+
+	emptyPackage = () => {
+		const installedPackage = new InstalledPackages();
+		installedPackage.installedNodes = [];
+
+		return Promise.resolve(installedPackage);
 	};
 }
 
-export function installedNodePayload(packageName: string): InstalledNodePayload {
-	const nodeName = randomName();
-	return {
-		name: nodeName,
-		type: nodeName,
-		latestVersion: COMMUNITY_NODE_VERSION.CURRENT,
-		package: packageName,
-	};
-}
-
-export const emptyPackage = () => {
-	const installedPackage = new InstalledPackages();
-	installedPackage.installedNodes = [];
-
-	return Promise.resolve(installedPackage);
-};
->>>>>>> ba534cd7
+export const utils = new TestUtils();