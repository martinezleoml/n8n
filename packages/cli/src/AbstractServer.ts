--- conflicted
+++ resolved
@@ -21,11 +21,7 @@
 export abstract class AbstractServer {
 	protected server: Server;
 
-<<<<<<< HEAD
-	protected app = express();
-=======
 	readonly app: express.Application;
->>>>>>> f718c229
 
 	protected externalHooks = Container.get(ExternalHooks);
 
@@ -57,24 +53,10 @@
 
 	constructor() {
 		this.app.disable('x-powered-by');
-<<<<<<< HEAD
-=======
-
-		this.protocol = config.getEnv('protocol');
-		this.sslKey = config.getEnv('ssl_key');
-		this.sslCert = config.getEnv('ssl_cert');
-
-		this.timezone = config.getEnv('generic.timezone');
-
-		this.restEndpoint = config.getEnv('endpoints.rest');
-		this.endpointWebhook = config.getEnv('endpoints.webhook');
-		this.endpointWebhookTest = config.getEnv('endpoints.webhookTest');
-		this.endpointWebhookWaiting = config.getEnv('endpoints.webhookWaiting');
 	}
 
 	async configure(): Promise<void> {
 		// Additional configuration in derived classes
->>>>>>> f718c229
 	}
 
 	private async setupErrorHandlers() {
