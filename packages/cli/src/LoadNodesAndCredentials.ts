--- conflicted
+++ resolved
@@ -1,12 +1,8 @@
 import glob from 'fast-glob';
-<<<<<<< HEAD
-import uniq from 'lodash/uniq';
-=======
+import fsPromises from 'fs/promises';
+import path from 'path';
 import { Container, Service } from 'typedi';
-import path from 'path';
-import fsPromises from 'fs/promises';
-
->>>>>>> 7ed466db
+
 import type { DirectoryLoader, Types } from 'n8n-core';
 import {
 	CUSTOM_EXTENSION_ENV,
@@ -16,52 +12,26 @@
 	UserSettings,
 } from 'n8n-core';
 import type {
-<<<<<<< HEAD
-	ICredentialTypes,
-	ILogger,
+	ICredentialTypeData,
+	INodeTypeData,
 	INodeTypeDescription,
-	INodesAndCredentials,
 	KnownNodesAndCredentials,
-	LoadedNodesAndCredentials,
-=======
-	KnownNodesAndCredentials,
-	INodeTypeDescription,
-	INodeTypeData,
-	ICredentialTypeData,
->>>>>>> 7ed466db
 } from 'n8n-workflow';
 import { ErrorReporterProxy as ErrorReporter, LoggerProxy } from 'n8n-workflow';
 
-<<<<<<< HEAD
-import { CredentialsOverwrites } from '@/CredentialsOverwrites';
 import config from '@/config';
 import {
 	CLI_DIR,
-=======
-import config from '@/config';
-import {
->>>>>>> 7ed466db
 	CUSTOM_API_CALL_KEY,
 	CUSTOM_API_CALL_NAME,
-	GENERATED_STATIC_DIR,
-	RESPONSE_ERROR_MESSAGES,
 	inE2ETests,
 	inTest,
 } from '@/constants';
-<<<<<<< HEAD
-import type { InstalledPackages } from '@db/entities/InstalledPackages';
-import { createWriteStream } from 'fs';
-import { mkdir } from 'fs/promises';
-import path from 'path';
-import Container, { Service } from 'typedi';
-import { CommunityPackageService } from './services/communityPackage.service';
-=======
 
 interface LoadedNodesAndCredentials {
 	nodes: INodeTypeData;
 	credentials: ICredentialTypeData;
 }
->>>>>>> 7ed466db
 
 @Service()
 export class LoadNodesAndCredentials {
