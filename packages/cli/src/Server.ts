--- conflicted
+++ resolved
@@ -791,11 +791,7 @@
 			const findQuery = {} as FindManyOptions;
 
 			// Make sure the variable has an expected value
-<<<<<<< HEAD
-			req.query.includeData = (req.query.includeData === 'true' || req.query.includeData === true);
-=======
 			const includeData = ['true', true].includes(req.query.includeData as string);
->>>>>>> 67ce56b5
 
 			if (includeData !== true) {
 				// Return only the fields we need
@@ -842,8 +838,6 @@
 
 			const results = await Db.collections.Credentials!.find(findQuery) as unknown as ICredentialsResponse[];
 
-<<<<<<< HEAD
-=======
 			let encryptionKey = undefined;
 
 			const includeData = ['true', true].includes(req.query.includeData as string);
@@ -854,7 +848,6 @@
 				}
 			}
 
->>>>>>> 67ce56b5
 			let result;
 			for (result of results) {
 				(result as ICredentialsDecryptedResponse).id = result.id.toString();
@@ -896,7 +889,7 @@
 				throw new Error('Required credential id is missing!');
 			}
 
-			const result = await Db.collections.Credentials!.findOne(req.query.id);
+			const result = await Db.collections.Credentials!.findOne(req.query.id as string);
 			if (result === undefined) {
 				res.status(404).send('The credential is not known.');
 				return '';
@@ -942,7 +935,7 @@
 			newCredentialsData.updatedAt = this.getCurrentDate();
 
 			// Update the credentials in DB
-			await Db.collections.Credentials!.update(req.query.id, newCredentialsData);
+			await Db.collections.Credentials!.update(req.query.id as string, newCredentialsData);
 
 			const authQueryParameters = _.get(oauthCredentials, 'authQueryParameters', '') as string;
 			let returnUri = oAuthObj.code.getUri();
@@ -968,7 +961,7 @@
 
 			let state;
 			try {
-				state = JSON.parse(Buffer.from(stateEncoded, 'base64').toString());
+				state = JSON.parse(Buffer.from(stateEncoded as string, 'base64').toString());
 			} catch (error) {
 				const errorResponse = new ResponseHelper.ResponseError('Invalid state format returned', undefined, 503);
 				return ResponseHelper.sendErrorResponse(res, errorResponse);
