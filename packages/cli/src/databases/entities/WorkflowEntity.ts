--- conflicted
+++ resolved
@@ -22,11 +22,7 @@
 import { DatabaseType, IWorkflowDb } from '../..';
 import { TagEntity } from './TagEntity';
 import { SharedWorkflow } from './SharedWorkflow';
-<<<<<<< HEAD
-import { serializer } from '../utils/transformers';
-=======
 import { objectRetriever, serializer } from '../utils/transformers';
->>>>>>> 4f758983
 
 function resolveDataType(dataType: string) {
 	const dbType = config.getEnv('database.type');
