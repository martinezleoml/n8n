--- conflicted
+++ resolved
@@ -61,11 +61,8 @@
 	IWebhookFunctions,
 	BinaryMetadata,
 	FileSystemHelperFunctions,
-<<<<<<< HEAD
 	PaginationOptions,
-=======
 	INodeType,
->>>>>>> 3b1a2f88
 } from 'n8n-workflow';
 import {
 	createDeferredPromise,
